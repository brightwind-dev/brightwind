--- conflicted
+++ resolved
@@ -1404,18 +1404,12 @@
 
 
 def apply_device_orientation_offset(data, meas_station_data_models, wdir_cols = [], inplace=False):
-    """
-<<<<<<< HEAD
-    Automatically applies adjustments to wind vanes to account for orientation of the device and device_orientation_deg 
-    orientation information. The device_orientation_deg orientation information for each wind direction measurement and 
-    time period is contained in the measurements instance from bw.MeasurementStation. If wdir_cols is an empty list,
-    this is applied to all wind direction columns in the data, otherwise it is only applied to those columns requested.
-=======
+    """    
     Automatically apply offset to input wind direction data to account for orientation that the remote sensing 
     device (e.g. lidar, sodar and floating lidar) is installed relative to north. This orientation is set as 
     `device_orientation_deg` on WRA Task 43 data model. The device orientation information for each device
-    and time period is contained in the measurements instance from bw.MeasurementStation.
->>>>>>> 20091166
+    and time period is contained in the measurements instance from bw.MeasurementStation. If wdir_cols is an empty list,
+    this is applied to all wind direction columns in the data, otherwise it is only applied to those columns requested.
     
     This uses the brightwind 'offset_wind_direction()' function to apply the actual adjustment to the data.
     Note: Be careful not to run this more than once in an assessment, when using inplace=True, as it will
@@ -1427,43 +1421,23 @@
 
             offset to be applied = device_orientation_deg - logger_offset
 
-<<<<<<< HEAD
-    :param data:                     Timeseries data.
-    :type data:                      pd.DataFrame or pd.Series
-    :param meas_station_data_models: A simplified object to represent the data model
-    :type meas_station_data_models:  MeasurementStation
-    :param wdir_cols :               List of columns to apply the device orientation offset to. If the list is empty, 
-                                     it is applied to all direction columns, Default, []
-    :type wdir_cols :                list
-    :param inplace:                  If 'inplace' is True, the original direction data, contained in 'data', will be
-                                     modified and replaced with the adjusted direction data. If 'inplace' is False, the
-                                     original data will not be touched and instead a new DataFrame containing the adjusted
-                                     direction data is created. To store this adjusted direction data, please ensure it is
-                                     assigned to a new variable., defaults to False
-    :type inplace:                   bool, optional
-    :raises ValueError:              Raise when ...
-    :return:                         Data with adjusted wind direction by the deadband orientation accounting for 
-                                     orientation of the device.
-    :rtype:                          pd.DataFrame or pd.Series
-=======
     This function accounts for this adjustment.
 
-    :param data:                        Timeseries data.
-    :type data:                         pd.DataFrame or pd.Series
-    :param meas_station_data_models:    A simplified object to represent the data model
-    :type meas_station_data_models:     MeasurementStation
-    :param measurements:                Measurement information extracted from a WRA Data Model using bw.MeasurementStation
-    :type measurements:                 list or dict or _Measurements
-    :param inplace:                     If 'inplace' is True, the original direction data, contained in 'data', will be
-                                        modified and replaced with the adjusted direction data. If 'inplace' is False, the
-                                        original data will not be touched and instead a new DataFrame containing the adjusted
-                                        direction data is created. To store this adjusted direction data, please ensure it is
-                                        assigned to a new variable., defaults to False
-    :type inplace:                      bool, optional
-    :raises ValueError:                 _description_
-    :return:                            Data with adjusted wind direction accounting for orientation of the device.
-    :rtype:                             pd.DataFrame or pd.Series
->>>>>>> 20091166
+    :param data:                       Timeseries data.
+    :type data:                        pd.DataFrame or pd.Series
+    :param meas_station_data_models:   A simplified object to represent the data model
+    :type meas_station_data_models:    MeasurementStation
+    :param measurements:               Measurement information extracted from a WRA Data Model using bw.MeasurementStation
+    :type measurements:                list or dict or _Measurements
+    :param inplace:                    If 'inplace' is True, the original direction data, contained in 'data', will be
+                                       modified and replaced with the adjusted direction data. If 'inplace' is False, the
+                                       original data will not be touched and instead a new DataFrame containing the adjusted
+                                       direction data is created. To store this adjusted direction data, please ensure it is
+                                       assigned to a new variable., defaults to False
+    :type inplace:                     bool, optional
+    :return:                           Data with adjusted wind direction by the deadband orientation accounting for 
+                                       orientation of the device.
+    :rtype:                            pd.DataFrame or pd.Series
     
     **Example usage**
     ::
