--- conflicted
+++ resolved
@@ -16,13 +16,11 @@
            'iea43_wra_data_model_schema_v1_2',
            'floating_lidar_iea43_wra_data_model_v1_2',
            'solar_iea43_wra_data_model_v1_3',
-<<<<<<< HEAD
+           'sodar_iea43_wra_data_model_v1_3',
            'demo_floating_lidar_data',
            'floating_lidar_demo_iea43_wra_data_model_v1_3'
            ]
-=======
-           'sodar_iea43_wra_data_model_v1_3']
->>>>>>> 0c87e300
+
 
 demo_data = os.path.join(os.path.dirname(__file__), 'demo_data.csv')
 demo_campbell_scientific_data = os.path.join(os.path.dirname(__file__), 'campbell_scientific_demo_data.csv')
