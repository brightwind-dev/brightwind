--- conflicted
+++ resolved
@@ -14,11 +14,7 @@
     assert True
 
 def test_sector_ratio_by_sector():
-<<<<<<< HEAD
-    data = load_csv(brightwind.datasets.shell_flats_80m_csv)
-=======
     data = bw.load_csv(bw.datasets.shell_flats_80m_csv)
->>>>>>> 26261756
     bw.SectorRatio.by_sector(data['WS70mA100NW_Avg'], data['WS70mA100SE_Avg'], data['WD50mW200PNW_VAvg'],
                           sectors = 72, boom_dir_1 = 315, boom_dir_2 = 135,return_data=True)[1]
     data = bw.load_campbell_scientific(bw.datasets.demo_site_data)
