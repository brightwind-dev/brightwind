import os

__all__ = ['demo_data',
           'demo_campbell_scientific_data',
           'demo_windographer_data',
           'demo_merra2_NW',
           'demo_merra2_NE',
           'demo_merra2_SE',
           'demo_merra2_SW',
           'demo_windographer_flagging_log',
           'demo_windographer_flagging_log2',
           'demo_cleaning_file',
           'demo_wra_data_model',
           'iea43_wra_data_model_schema_v1_0',
           'iea43_wra_data_model_v1_0',
           'iea43_wra_data_model_schema_v1_2',
           'floating_lidar_iea43_wra_data_model_v1_2',
           'solar_iea43_wra_data_model_v1_3',
<<<<<<< HEAD
=======
           'sodar_iea43_wra_data_model_v1_3',
>>>>>>> 20091166
           'demo_floating_lidar_data',
           'floating_lidar_demo_iea43_wra_data_model_v1_3'
           ]


demo_data = os.path.join(os.path.dirname(__file__), 'demo_data.csv')
demo_campbell_scientific_data = os.path.join(os.path.dirname(__file__), 'campbell_scientific_demo_data.csv')
demo_windographer_data = os.path.join(os.path.dirname(__file__), 'windographer_demo_data.txt')

demo_merra2_NW = os.path.join(os.path.dirname(__file__), 'MERRA-2_NW_2000-01-01_2017-06-30.csv')
demo_merra2_NE = os.path.join(os.path.dirname(__file__), 'MERRA-2_NE_2000-01-01_2017-06-30.csv')
demo_merra2_SE = os.path.join(os.path.dirname(__file__), 'MERRA-2_SE_2000-01-01_2017-06-30.csv')
demo_merra2_SW = os.path.join(os.path.dirname(__file__), 'MERRA-2_SW_2000-01-01_2017-06-30.csv')

demo_windographer_flagging_log = os.path.join(os.path.dirname(__file__), 'windographer_flagging_log.txt')
demo_windographer_flagging_log2 = os.path.join(os.path.dirname(__file__), 'windographer_flagging_log2.txt')
demo_cleaning_file = os.path.join(os.path.dirname(__file__), 'demo_cleaning_file.csv')

demo_wra_data_model = os.path.join(os.path.dirname(__file__), 'demo_data_iea43_wra_data_model.json')

iea43_wra_data_model_schema_v1_0 = os.path.join(os.path.dirname(__file__), 'iea43_wra_data_model.schema_v1_0.json')
iea43_wra_data_model_v1_0 = os.path.join(os.path.dirname(__file__), 'iea43_wra_data_model_v1_0.json')

iea43_wra_data_model_schema_v1_2 = os.path.join(os.path.dirname(__file__), 'iea43_wra_data_model.schema_v1_2.json')
floating_lidar_iea43_wra_data_model_v1_2 = os.path.join(os.path.dirname(__file__),
                                                        'floating_lidar_demo_iea43_wra_data_model_v1_2.json')
solar_iea43_wra_data_model_v1_3 = os.path.join(os.path.dirname(__file__),
                                                        'solar_iea43_wra_data_model_v1_3.json')
sodar_iea43_wra_data_model_v1_3 = os.path.join(os.path.dirname(__file__),
                                                        'sodar_iea43_wra_data_model_v1_3.json')

demo_data_adjusted_for_testing = os.path.join(os.path.dirname(__file__), 'demo_data_adjusted_for_testing.csv')
demo_floating_lidar_data = os.path.join(os.path.dirname(__file__),
                                                        'demo_floating_lidar_data.csv')
floating_lidar_demo_iea43_wra_data_model_v1_3 = os.path.join(os.path.dirname(__file__),
                                                        'floating_lidar_demo_iea43_wra_data_model_v1_3.json')


def datasets_available():
    """
    Example datasets that can be used with the library.


    **Example usage**
    ::
        import brightwind as bw

        all_datasets_available = ['demo_data', 'demo_campbell_scientific_data', 'demo_merra2_NW',
           'demo_merra2_NE', 'demo_merra2_SE', 'demo_merra2_SW', 'demo_windographer_data']
        demo_data = bw.load_campbell_scientific(bw.demo_datasets.demo_campbell_scientific_data)
        demo_data = bw.load_csv(bw.demo_datasets.demo_data)
        demo_windog_data = bw.load_windographer_txt(bw.demo_datasets.demo_windographer_data)

    """

    return None<|MERGE_RESOLUTION|>--- conflicted
+++ resolved
@@ -16,10 +16,7 @@
            'iea43_wra_data_model_schema_v1_2',
            'floating_lidar_iea43_wra_data_model_v1_2',
            'solar_iea43_wra_data_model_v1_3',
-<<<<<<< HEAD
-=======
            'sodar_iea43_wra_data_model_v1_3',
->>>>>>> 20091166
            'demo_floating_lidar_data',
            'floating_lidar_demo_iea43_wra_data_model_v1_3'
            ]
