import pytest
from brightwind.analyse.analyse import monthly_means, SectorRatio, basic_stats, time_continuity_gaps

from brightwind.load.load import load_csv
import brightwind.datasets
import brightwind as bw

def test_monthly_means():
    #Load data
    monthly_means(load_csv(brightwind.datasets.shell_flats_80m_csv))
    monthly_means(load_csv(brightwind.datasets.shell_flats_80m_csv)[['WS70mA100NW_Avg','WS70mA100SE_Avg',
                                                                          'WS50mA100NW_Avg','WS50mA100SE_Avg',
                                                                          'WS20mA100CB1_Avg','WS20mA100CB2_Avg']],
                        return_data=True)
    monthly_means(load_csv(brightwind.datasets.shell_flats_80m_csv).WS80mWS425NW_Avg)
    monthly_means(load_csv(brightwind.datasets.shell_flats_80m_csv).WS80mWS425NW_Avg, return_data=True)
    assert True

def test_sector_ratio_by_sector():
    data = load_csv(brightwind.datasets.shell_flats_80m_csv)
    SectorRatio.by_sector(data['WS70mA100NW_Avg'], data['WS70mA100SE_Avg'], data['WD50mW200PNW_VAvg'],
                          sectors = 72, boom_dir_1 = 315, boom_dir_2 = 135,return_data=True)[1]
    assert True

def test_basic_stats():
    data = load_csv(brightwind.datasets.shell_flats_80m_csv)
    basic_stats(data)
    bs2 = basic_stats(data['WS70mA100NW_Avg'])
    assert (bs2['count']==58874.0).bool() and((bs2['mean']-9.169382)<1e-6).bool() and ((bs2['std']-4.932851)<1e-6).bool()\
           and (bs2['max']==27.66).bool() and (bs2['min'] == 0.0).bool()

def test_time_continuity_gaps():
    import pandas as pd
    data = load_csv(brightwind.datasets.shell_flats_80m_csv)
    gaps = time_continuity_gaps(data['WS70mA100NW_Avg'][:400])
    assert gaps.iloc[0, 0] == pd.Timestamp('2011-07-16 17:50:00')
    assert gaps.iloc[0, 1] == pd.Timestamp('2011-07-16 18:10:00')
    assert gaps.iloc[1, 0] == pd.Timestamp('2011-07-16 23:00:00')
    assert gaps.iloc[1, 1] == pd.Timestamp('2011-07-16 23:20:00')
    assert abs(gaps.iloc[0, 2] - 0.01388) < 1e-5
    assert abs(gaps.iloc[1, 2] - 0.01388) < 1e-5

<<<<<<< HEAD
def test_TI_twelve_by_24():
    df = bw.load_campbell_scientific(bw.datasets.demo_site_data)
    bw.TI.twelve_by_24(df.Spd60mN, df.Spd60mNStd)
    bw.TI.twelve_by_24(df.Spd60mN, df.Spd60mNStd, return_data=True)
    bw.TI.twelve_by_24(df.Spd60mN, df.Spd60mNStd, return_data=True, var_name='Speed 60 m N m/s')
    bw.TI.twelve_by_24(df.Spd60mN, df.Spd60mNStd, var_name='Speed 60 m N m/s')
    bw.TI.twelve_by_24(df.Spd40mN, df.Spd40mNStd)
    assert 1==1
=======
def test_coverage():
    data = bw.load_campbell_scientific(bw.datasets.demo_site_data)

    # hourly coverage
    data_hourly = bw.coverage(data.Spd80mN, period='1H')
    # monthly_coverage
    data_hourly = bw.coverage(data.Spd80mN, period='1M')
    # monthly_coverage of variance
    data_hourly = bw.coverage(data.Spd80mN, period='1M', aggregation_method='var')
>>>>>>> e18247cd
<|MERGE_RESOLUTION|>--- conflicted
+++ resolved
@@ -12,7 +12,7 @@
                                                                           'WS50mA100NW_Avg','WS50mA100SE_Avg',
                                                                           'WS20mA100CB1_Avg','WS20mA100CB2_Avg']],
                         return_data=True)
-    monthly_means(load_csv(brightwind.datasets.shell_flats_80m_csv).WS80mWS425NW_Avg)
+    monthly_means(load_csv(brightwind.dathttps://github.com/brightwind-dev/brightwind/pull/51/conflict?name=brightwind%252Ftests%252Ftest_analyse.py&ancestor_oid=327cb3af2fe06cb245669ae2d57c2484eed00991&base_oid=baa2a6ac676b4b08cce0fa48dc7903946a8ba49f&head_oid=4ec3529abbc2e330c2ba35e05a8227690d956273asets.shell_flats_80m_csv).WS80mWS425NW_Avg)
     monthly_means(load_csv(brightwind.datasets.shell_flats_80m_csv).WS80mWS425NW_Avg, return_data=True)
     assert True
 
@@ -40,7 +40,7 @@
     assert abs(gaps.iloc[0, 2] - 0.01388) < 1e-5
     assert abs(gaps.iloc[1, 2] - 0.01388) < 1e-5
 
-<<<<<<< HEAD
+
 def test_TI_twelve_by_24():
     df = bw.load_campbell_scientific(bw.datasets.demo_site_data)
     bw.TI.twelve_by_24(df.Spd60mN, df.Spd60mNStd)
@@ -49,7 +49,7 @@
     bw.TI.twelve_by_24(df.Spd60mN, df.Spd60mNStd, var_name='Speed 60 m N m/s')
     bw.TI.twelve_by_24(df.Spd40mN, df.Spd40mNStd)
     assert 1==1
-=======
+
 def test_coverage():
     data = bw.load_campbell_scientific(bw.datasets.demo_site_data)
 
@@ -58,5 +58,4 @@
     # monthly_coverage
     data_hourly = bw.coverage(data.Spd80mN, period='1M')
     # monthly_coverage of variance
-    data_hourly = bw.coverage(data.Spd80mN, period='1M', aggregation_method='var')
->>>>>>> e18247cd
+    data_hourly = bw.coverage(data.Spd80mN, period='1M', aggregation_method='var')