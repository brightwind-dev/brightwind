--- conflicted
+++ resolved
@@ -1045,81 +1045,7 @@
                                  [wspd_1.name, wspd_2.name],
                                  boom_dir_1=boom_dir_1, boom_dir_2=boom_dir_2)
 
-
-<<<<<<< HEAD
-class Shear:
-    def power_law(wspds, heights, min_speed=3, return_alpha=False):
-        wspds = wspds.dropna()
-        mean_wspds = wspds[(wspds > min_speed).all(axis=1)].mean()
-        alpha, c = _calc_shear(mean_wspds.values, heights, return_coeff=True)
-        if return_alpha:
-            return plt.plot_shear(alpha, c, mean_wspds.values, heights), alpha
-        return plt.plot_shear(alpha, c, mean_wspds.values, heights)
-
-    def by_sector(wspds, heights, wdir, sectors=12, min_speed=3, direction_bin_array=None, direction_bin_labels=None,
-                  return_data=False):
-        common_idxs = wspds.index.intersection(wdir.index)
-        shear = wspds[(wspds > min_speed).all(axis=1)].apply(_calc_shear, heights=heights, axis=1).loc[common_idxs]
-        shear_dist = pd.concat([
-            dist_by_dir_sector(var_series=shear,
-                                       direction_series=wdir.loc[common_idxs],
-                                       sectors=sectors, direction_bin_array=direction_bin_array,
-                                       direction_bin_labels=direction_bin_labels,
-                                       aggregation_method='mean', return_data=True)[-1].rename("Mean_Shear"),
-            dist_by_dir_sector(var_series=shear,
-                                       direction_series=wdir.loc[common_idxs],
-                                       sectors=sectors, direction_bin_array=direction_bin_array,
-                                       direction_bin_labels=direction_bin_labels,
-                                       aggregation_method='count', return_data=True)[-1].rename("Shear_Count")], axis=1, join='outer')
-        shear_dist.index.rename('Direction Bin', inplace=True)
-        if return_data:
-            return plt.plot_shear_by_sector(shear, wdir.loc[shear.index.intersection(wdir.index)], shear_dist), \
-                   shear_dist
-        else:
-            return plt.plot_shear_by_sector(shear, wdir.loc[shear.index.intersection(wdir.index)], shear_dist)
-
-    def twelve_by_24(wspds, heights, min_speed=3, return_data=False, var_name_label='Shear'):
-        tab_12x24 = dist_12x24(wspds[(wspds > min_speed).all(axis=1)].apply(_calc_shear, heights=heights, axis=1),
-                               return_data=True)[1]
-        if return_data:
-            return plt.plot_12x24_contours(tab_12x24, var_name_label=var_name_label), tab_12x24
-        return plt.plot_12x24_contours(tab_12x24, var_name_label=var_name_label)
-
-    def scale(alpha, wspd, height, height_to_scale_to):
-        scale_factor = (height_to_scale_to / height)**alpha
-        return wspd*scale_factor
-
-
-def _calc_shear(wspds, heights, return_coeff=False) -> (np.array, float):
-    """
-    Derive the best fit power law exponent (as 1/alpha) from a given time-step of speed data at 2 or more elevations
-
-    :param wspds: List of wind speeds [m/s]
-    :param heights: List of heights [m above ground]. The position of the height in the list must be the same position
-        in the list as its
-    corresponding wind speed value.
-    :return: The shear value (alpha), as the inverse exponent of the best fit power law, based on the form:
-        (v1/v2) = (z1/z2)^(1/alpha)
-
-    METHODOLOGY:
-        Derive natural log of elevation and speed data sets
-        Derive coefficients of linear best fit along log-log distribution
-        Characterise new distribution of speed values based on linear best fit
-        Derive 'alpha' based on gradient of first and last best fit points (function works for 2 or more points)
-        Return alpha value
-
-    """
-
-    logheights = np.log(heights)  # take log of elevations
-    logwspds = np.log(wspds)  # take log of speeds
-    coeffs = np.polyfit(logheights, logwspds, deg=1)  # get coefficients of linear best fit to log distribution
-    if return_coeff:
-        return coeffs[0], np.exp(coeffs[1])
-    return coeffs[0]
-
-
-=======
->>>>>>> f9e546db
+  
 def calc_air_density(temperature, pressure, elevation_ref=None, elevation_site=None, lapse_rate=-0.113,
                      specific_gas_constant=286.9):
     """
