#     brightwind is a library that provides wind analysts with easy to use tools for working with meteorological data.
#     Copyright (C) 2018 Stephen Holleran, Inder Preet
#
#     This program is free software: you can redistribute it and/or modify
#     it under the terms of the GNU Lesser General Public License as published by
#     the Free Software Foundation, either version 3 of the License, or
#     (at your option) any later version.
#
#     This program is distributed in the hope that it will be useful,
#     but WITHOUT ANY WARRANTY; without even the implied warranty of
#     MERCHANTABILITY or FITNESS FOR A PARTICULAR PURPOSE.  See the
#     GNU Lesser General Public License for more details.
#
#     You should have received a copy of the GNU Lesser General Public License
#     along with this program.  If not, see <https://www.gnu.org/licenses/>.

import os
import pandas as pd
import datetime

<<<<<<< HEAD
__all__ = ['export_tab_file', 'export_csv']
=======
__all__ = ['export_tab_file','export_csv']

>>>>>>> ccdc2293


def export_tab_file(freq_tab, name, lat, long, height=0.0, dir_offset=0.0):
    """
    Export a WaSP tab file from freq_table() function

    :param freq_tab: Tab file
    :param name: Name of the file or location
    :param lat: Latitude of the site location
    :type lat: float
    :param long: Longitude of the site location
    :type long: float
    :param height: Height of the device, default is 0.0
    :type height: float
    :param dir_offset: Direction offset, default 0.0
    :type dir_offset: float
    :return: Creates a windographer file with the name specified by name

    **Exampe Usage**
    ::
        import brightwind as bw
        df = bw.load_campbell_scientific(bw.datasets.demo_campbell_scientific_site_data)
        graph, tab = bw.freq_table(df.Spd40mN, df.Dir38mS, return_data=True)
        bw.export_tab_file(tab, name='campbell_tab_file', lat=10, long=10)

    """
    local_freq_tab = freq_tab.copy()
    lat = float(lat)
    long = float(long)
    speed_interval = {interval.right - interval.left for interval in local_freq_tab.index}
    if len(speed_interval)is not 1:
        import warnings
        warnings.warn("All speed bins not of equal lengths")
    speed_interval = speed_interval.pop()
    sectors = len(local_freq_tab.columns)
    freq_sum = local_freq_tab.sum(axis=0)
    local_freq_tab.index = [interval.right for interval in local_freq_tab.index]

    tab_string = str(name)+"\n "+"{:.2f}".format(lat)+" "+"{:.2f}".format(long)+" "+"{:.2f}".format(height)+"\n " + \
                 "{:.2f}".format(sectors)+" "+"{:.2f}".format(speed_interval)+" "+"{:.2f}".format(dir_offset)+"\n "
    tab_string += " ".join("{:.2f}".format(percent) for percent in freq_sum.values)+"\n"
    for column in local_freq_tab.columns:
        local_freq_tab[column] = (local_freq_tab[column] / sum(local_freq_tab[column])) * 1000.0
    tab_string += local_freq_tab.to_string(header=False, float_format='%.2f', na_rep=0.00)
    with open(str(name)+".tab", "w") as file:
        file.write(tab_string)


<<<<<<< HEAD
def export_csv(data, file_name=None, file_path=None, **kwargs):
    """
    Export a DataFrame, Series or Array to a .csv file or a .tab. The pandas.to_csv documentation can be found at
=======
def export_csv(data, file_name=None, folder_path=None, **kwargs):
    """
    Export a DataFrame, Series or Array to a .CSV file. This is a wrapper around the pandas.to_csv function.
    Documentation can be found at
>>>>>>> ccdc2293
    https://pandas.pydata.org/pandas-docs/stable/reference/api/pandas.DataFrame.to_csv.html

    :param data: Dataframe, Series or Array
    :type data: panda.Dataframe or pandas.Series, array or list-like objects
    :param file_name: The file name under which the CSV will be saved, or use the default,
           i.e '2019-06-07_brightwind_csv_export.csv'
    :type file_name: str
<<<<<<< HEAD
    :param file_path: the directory where the CSV will be saved, default is the working directory
    :type file_path: str
    :param kwargs: All the kwargs that can be passed to pandas.to_csv.
    :return exports a .csv or .tab file
=======
    :param folder_path: the directory where the CSV will be saved
    :type folder_path: str
    :param kwargs: All the kwargs that can be passed to the pandas.to_csv function.
    :return exports a CSV file to a location of the user's choosing
>>>>>>> ccdc2293

    **Example usage**
    ::
        import brightwind as bw
        df = bw.load_csv(r'C:\\some\\folder\\some_CR1000_data.csv')
        file_path = r'C:\\some\\folder\\'

        # to export a .csv file with a specified name to a specific folder
        bw.export_to_csv(df, file_name = 'BrightwindCalculations', file_path)

        # to export a .csv file using default settings (to the working directory using a default name)
        bw.export_to_csv(df)

        # to export a .tab file using default settings
        bw.export_to_csv(df, sep='\t')

    """
<<<<<<< HEAD
=======
    # Check if the proposed destination folder exists
    folder_present = os.path.isdir(folder_path)
>>>>>>> ccdc2293

    if file_name is None:
        if 'sep' in kwargs and kwargs['sep'] == '\t':
            file_name = str(datetime.datetime.now().strftime("%Y-%m-%d")) + '_brightwind_tab_export.tab'
        else:
            file_name = str(datetime.datetime.now().strftime("%Y-%m-%d")) + '_brightwind_csv_export.csv'

    if "." not in file_name:
        if 'sep' in kwargs and kwargs['sep'] == '\t':
            file_name = file_name + '.tab'
        else:
            file_name = file_name + '.csv'

    if file_path is None:
        file_path = os.getcwd()

    folder_present = os.path.isdir(file_path)
    if folder_present:
<<<<<<< HEAD
        pathfile = os.path.normpath(os.path.join(file_path, file_name))
        if isinstance(data, (pd.DataFrame, pd.Series)):
            data.to_csv(pathfile, **kwargs)
        else:
            pd.DataFrame(data).to_csv(pathfile, **kwargs)
=======
        file_name = file_name + ".csv"
        pathfile = os.path.normpath(os.path.join(folder_path, file_name))
        files_present = os.path.isfile(pathfile)
        # if no files by the name are present, export to CSV
        if not files_present:
            if isinstance(data, (pd.DataFrame, pd.Series)):
                data.to_csv(pathfile, **kwargs)
            else:
                pd.DataFrame(data).to_csv(pathfile, **kwargs)

        # if a file by the chosen name is present, confirm overwrite or specify a new name
        else:
            overwrite = input("WARNING: " + pathfile + " already exists! Do you want to overwrite <y/n>? \n ")
            if overwrite == 'y':
                if isinstance(data, (pd.DataFrame, pd.Series)):
                    data.to_csv(pathfile, **kwargs)
                else:
                    pd.DataFrame(data).to_csv(pathfile,**kwargs)
            elif overwrite == 'n':
                new_filename = input("Type new filename: \n ") + ".csv"
                pathfile = os.path.normpath(os.path.join(folder_path, new_filename))
                if isinstance(data, (pd.DataFrame, pd.Series)):
                    data.to_csv(pathfile, **kwargs)
                else:
                    pd.DataFrame(data).to_csv(pathfile, **kwargs)
            else:
                print( "Not a valid input. Data is NOT saved!\n")

>>>>>>> ccdc2293
    else:
        # If the proposed folder is not present return an error
        raise FileNotFoundError("The destination folder doesn't seem to exist.")<|MERGE_RESOLUTION|>--- conflicted
+++ resolved
@@ -18,12 +18,10 @@
 import pandas as pd
 import datetime
 
-<<<<<<< HEAD
-__all__ = ['export_tab_file', 'export_csv']
-=======
+
 __all__ = ['export_tab_file','export_csv']
 
->>>>>>> ccdc2293
+
 
 
 def export_tab_file(freq_tab, name, lat, long, height=0.0, dir_offset=0.0):
@@ -72,16 +70,11 @@
         file.write(tab_string)
 
 
-<<<<<<< HEAD
-def export_csv(data, file_name=None, file_path=None, **kwargs):
-    """
-    Export a DataFrame, Series or Array to a .csv file or a .tab. The pandas.to_csv documentation can be found at
-=======
+
 def export_csv(data, file_name=None, folder_path=None, **kwargs):
     """
     Export a DataFrame, Series or Array to a .CSV file. This is a wrapper around the pandas.to_csv function.
     Documentation can be found at
->>>>>>> ccdc2293
     https://pandas.pydata.org/pandas-docs/stable/reference/api/pandas.DataFrame.to_csv.html
 
     :param data: Dataframe, Series or Array
@@ -89,17 +82,11 @@
     :param file_name: The file name under which the CSV will be saved, or use the default,
            i.e '2019-06-07_brightwind_csv_export.csv'
     :type file_name: str
-<<<<<<< HEAD
-    :param file_path: the directory where the CSV will be saved, default is the working directory
-    :type file_path: str
-    :param kwargs: All the kwargs that can be passed to pandas.to_csv.
-    :return exports a .csv or .tab file
-=======
     :param folder_path: the directory where the CSV will be saved
     :type folder_path: str
     :param kwargs: All the kwargs that can be passed to the pandas.to_csv function.
     :return exports a CSV file to a location of the user's choosing
->>>>>>> ccdc2293
+
 
     **Example usage**
     ::
@@ -117,11 +104,11 @@
         bw.export_to_csv(df, sep='\t')
 
     """
-<<<<<<< HEAD
-=======
+
+
     # Check if the proposed destination folder exists
     folder_present = os.path.isdir(folder_path)
->>>>>>> ccdc2293
+
 
     if file_name is None:
         if 'sep' in kwargs and kwargs['sep'] == '\t':
@@ -140,13 +127,7 @@
 
     folder_present = os.path.isdir(file_path)
     if folder_present:
-<<<<<<< HEAD
-        pathfile = os.path.normpath(os.path.join(file_path, file_name))
-        if isinstance(data, (pd.DataFrame, pd.Series)):
-            data.to_csv(pathfile, **kwargs)
-        else:
-            pd.DataFrame(data).to_csv(pathfile, **kwargs)
-=======
+
         file_name = file_name + ".csv"
         pathfile = os.path.normpath(os.path.join(folder_path, file_name))
         files_present = os.path.isfile(pathfile)
@@ -175,7 +156,6 @@
             else:
                 print( "Not a valid input. Data is NOT saved!\n")
 
->>>>>>> ccdc2293
     else:
         # If the proposed folder is not present return an error
         raise FileNotFoundError("The destination folder doesn't seem to exist.")