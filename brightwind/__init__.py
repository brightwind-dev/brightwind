from .load.load import *
from .load.station import MeasurementStation
from .analyse import correlation as Correl
from .analyse.shear import *
from .analyse.analyse import *
from .analyse.plot import *
from .transform.transform import *
from .export.export import *
from . import demo_datasets
from .utils.gis import *
# from .utils.utils import *

__all__ = ['analyse', 'transform', 'export', 'load', 'demo_datasets']

<<<<<<< HEAD
__version__ = '2.2.1'
=======
__version__ = '2.3.0-dev'
>>>>>>> b3e34917
<|MERGE_RESOLUTION|>--- conflicted
+++ resolved
@@ -12,8 +12,4 @@
 
 __all__ = ['analyse', 'transform', 'export', 'load', 'demo_datasets']
 
-<<<<<<< HEAD
-__version__ = '2.2.1'
-=======
-__version__ = '2.3.0-dev'
->>>>>>> b3e34917
+__version__ = '2.3.0-dev'