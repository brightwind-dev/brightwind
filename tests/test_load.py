--- conflicted
+++ resolved
@@ -170,7 +170,6 @@
 
     assert ['lidar', 'mast'] == sorted(device_types_lidar_mast)
     # To get a specific measurement station
-<<<<<<< HEAD
     measurement_stations = bw.LoadBrightHub.get_measurement_stations(measurement_station_uuid=measurement_station_uuid)
     measurement_stations_json = bw.LoadBrightHub.get_measurement_stations(
         measurement_station_uuid=measurement_station_uuid, return_df=False
@@ -184,11 +183,9 @@
     # # Doesn't work anymore as more than 1 station is returned now.
     # measurement_stations2 = bw.LoadBrightHub.get_measurement_stations(plant_uuid=plant_uuid)
     # assert (measurement_stations2.dropna(axis=1) == measurement_stations.dropna(axis=1)).all().all() 
-=======
     # measurement_stations = bw.LoadBrightHub.get_measurement_stations(measurement_station_uuid=measurement_station_uuid)
     # assert (.dropna(    # Doesn't work anymore as more than 1 station is returned now.
     #     axis=1) == measurement_stations.dropna(axis=1)).all().all()
->>>>>>> 11918572
 
     # To get the data model for a specific measurement station
     assert bw.LoadBrightHub.get_data_model(measurement_station_uuid=measurement_station_uuid
