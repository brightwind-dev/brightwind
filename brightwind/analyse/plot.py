#     brightwind is a library that provides wind analysts with easy to use tools for working with meteorological data.
#     Copyright (C) 2018 Stephen Holleran, Inder Preet
#
#     This program is free software: you can redistribute it and/or modify
#     it under the terms of the GNU Lesser General Public License as published by
#     the Free Software Foundation, either version 3 of the License, or
#     (at your option) any later version.
#
#     This program is distributed in the hope that it will be useful,
#     but WITHOUT ANY WARRANTY; without even the implied warranty of
#     MERCHANTABILITY or FITNESS FOR A PARTICULAR PURPOSE.  See the
#     GNU Lesser General Public License for more details.
#
#     You should have received a copy of the GNU Lesser General Public License
#     along with this program.  If not, see <https://www.gnu.org/licenses/>.

import matplotlib.pyplot as plt
import calendar
import numpy as np
import pandas as pd
from brightwind.utils import utils
import matplotlib as mpl
from pandas.plotting import register_matplotlib_converters
register_matplotlib_converters()


<<<<<<< HEAD
__all__ = ['plot_timeseries']
=======
__all__ = ['plot_timeseries', 'plot_freq_distribution', 'plot_rose']
>>>>>>> f2bf899f


try:
    if 'Gotham Rounded' in \
            [mpl.font_manager.FontProperties(fname=i).get_name() for i in mpl.font_manager.findSystemFonts()]:
        mpl.rcParams['font.family'] = 'Gotham Rounded'
except Exception as ex:
    raise 'Found exception when checking installed fonts. {}'.format(str(ex))
    

#plt.style.use(os.path.join(os.path.dirname(__file__), 'bw.mplstyle'))


def bw_colors(bw_color):
    # Define color scheme to be used across graphs, and tables.
    if bw_color == 'green':
        bw_color = [156, 197, 55]
    elif bw_color == 'wind_rose_gradient':
        bw_color = []
    elif bw_color == 'light_green_for_gradient':
        bw_color = [154, 205, 50]
    elif bw_color == 'dark_green_for_gradient':
        bw_color = [215, 235, 173]
    elif bw_color == 'asphault':
        bw_color = [46, 55, 67]
    elif bw_color == 'greyline':
        bw_color = [108, 120, 134]
    elif bw_color == 'darkgreen':
        bw_color = [108, 144, 35]
    elif bw_color == 'redline':
        bw_color = [255, 0, 0]
    else:
        bw_color = [156, 197, 55]
    bw_color[:] = [x / 255.0 for x in bw_color]
    return bw_color


def plot_monthly_means(data, coverage=None, ylbl=''):
    fig = plt.figure(figsize=(15, 8))
    ax = fig.add_axes([0.1, 0.1, 0.8, 0.8])
    if len(data.shape) > 1:
        ax.plot(data, '-D')
        ax.legend(list(data.columns))
    else:
        ax.plot(data, '-D', color=bw_colors('asphault'))
        ax.legend([data.name])
    ax.set_ylabel(ylbl)

    from matplotlib.dates import DateFormatter
    ax.set_xticks(data.index)
    ax.xaxis.set_major_formatter(DateFormatter("%b %Y"))
    fig.autofmt_xdate(rotation=20, ha='center')

    if coverage is not None:
        plot_coverage = True
        if len(coverage.shape) > 1:
            if coverage.shape[1] > 1:
                plot_coverage = False
        if plot_coverage:
            import matplotlib.dates as mdates
            ax2 = ax.twinx()

            plot_colors = [bw_colors('light_green_for_gradient'), bw_colors('dark_green_for_gradient'),
                           bw_colors('darkgreen')]
            for month, coverage in zip(coverage.index, coverage.values):
                ax2.imshow(np.array([[plot_colors[0]], [plot_colors[1]]]),
                           interpolation='gaussian', extent=(mdates.date2num(month - pd.Timedelta('10days')),
                                                             mdates.date2num(month + pd.Timedelta('10days')),
                                                             0, coverage), aspect='auto', zorder=1)
                ax2.bar(mdates.date2num(month), coverage, edgecolor=plot_colors[2], linewidth=0.3, fill=False, zorder=0)

            ax2.set_ylim(0, 1)
            ax.set_ylim(bottom=0)
            ax.set_xlim(data.index[0]-pd.Timedelta('20days'), data.index[-1]+pd.Timedelta('20days'))
            ax.set_zorder(3)
            ax2.yaxis.grid(True)
            ax2.set_axisbelow(True)
            ax.patch.set_visible(False)
            ax2.set_ylabel('Coverage [-]')
            ax2.yaxis.tick_right()
            ax2.yaxis.set_label_position("right")
            return ax2.get_figure()
    return ax.get_figure()


def plot_timeseries(data, date_from='', date_to=''):
    """
    Plots timeseries data

    :param data: DataFrame to plot
    :param date_from: Start date used for plotting, if not specified the first timestamp of data is considered. Should
        be in yyyy-mm-dd format
    :type date_from: str
    :param date_to: End date used for plotting, if not specified last timestamp of data is considered. Should
        be in yyyy-mm-dd format
    :type date_to: str
    :return: Timeseries plot

    **Example usage**
    ::
        import brightwind as bw
        data = bw.load_campbell_scientific(bw.datasets.demo_site_data)

        #To plot few variables
        figure = bw.plot_timeseries(data[['Spd40mN', 'Spd60mS', 'T2m']])

        #To set a start date
        figure = bw.plot_timeseries(data.Spd40mN, date_from='2016-01-14')

        #To set an end date
        figure = bw.plot_timeseries(data.Spd40mN, date_to='2016-01-21')

        #For specifying a slice
        figure = bw.plot_timeseries(data.Spd40mN, date_from='2016-01-21', date_to='2016-02-28')

    """
    if isinstance(data, pd.Series):
        data_to_slice = data.copy(deep=False).to_frame()
    else:
        data_to_slice = data.copy()
    sliced_data = utils.slice_data(data_to_slice, date_from, date_to)
    return sliced_data.plot().get_figure()


def _scatter_plot(x, y, predicted_y=None, x_label="Reference", y_label="Target", title="", prediction_marker='k-'):
    fig, ax = plt.subplots()
    ax.set_xlabel(x_label)
    ax.set_ylabel(y_label)
    ax.scatter(x, y, marker='.', color='#9ACD32', alpha=0.5)
    # fig.set_figwidth(size[0])
    # fig.set_figheight(size[1])
    # ax.set_title(title)
    if predicted_y is not None:
        ax.plot(x, predicted_y, prediction_marker)
        ax.legend(['Predicted', 'Original'])
    return ax.get_figure()


def plot_freq_distribution(data, max_y_value=None, labels=None, y_label=None,
                           plot_colors=[bw_colors('light_green_for_gradient'),
                                        bw_colors('dark_green_for_gradient'),
                                        bw_colors('darkgreen')]):
    from matplotlib.ticker import PercentFormatter
    fig = plt.figure(figsize=(15, 8))
    ax = fig.add_axes([0.1, 0.1, 0.8, 0.8])
    ax.set_xlabel('Speed [m/s]')
    # ax.set_ylabel('Frequency [%]')
    ax.set_ylabel(y_label)
    if isinstance(data.index[0], pd.Interval):
        x_data = [i.mid for i in data.index]
    else:
        x_data = data.index
    ax.set_xticks(x_data)
    ax.set_xlim(x_data[0]-0.5, x_data[-1]+0.5)
    if labels is not None:
        ax.set_xticklabels(labels)
    if max_y_value is None:
        ax.set_ylim(0, max(data)*1.1)
    else:
        ax.set_ylim(0, max_y_value)
    if y_label[0] == '%':
        ax.yaxis.set_major_formatter(PercentFormatter())
    ax.grid(b=True, axis='y', zorder=0)
    for frequency, ws_bin in zip(data, x_data):
        ax.imshow(np.array([[plot_colors[0]], [plot_colors[1]]]),
                  interpolation='gaussian', extent=(ws_bin-0.4, ws_bin+0.4, 0, frequency), aspect='auto', zorder=3)
        ax.bar(ws_bin, frequency, edgecolor=plot_colors[2], linewidth=0.3, fill=False, zorder=5)
    return ax.get_figure()


def plot_rose(ext_data):
    """
    Plot a wind rose from data by distribution_by_dir_sector
    """
    result = ext_data.copy(deep=False)
    sectors = len(result)
    fig = plt.figure(figsize=(12, 12))
    ax = fig.add_axes([0.1, 0.1, 0.8, 0.8], polar=True)
    ax.set_theta_zero_location('N')
    ax.set_theta_direction(-1)
    ax.set_thetagrids(np.arange(0, 360, 360.0/sectors))
    ax.set_rgrids(np.arange(0, 101, 10), labels=[str(i)+'%' for i in np.arange(0, 101, 10)], angle=0)
    ax.bar(np.arange(0, 2.0*np.pi, 2.0*np.pi/sectors), result, width=2.0*np.pi/sectors, bottom=0.0, color='#9ACD32',
           edgecolor=['#6C9023' for i in range(len(result))], alpha=0.8)
    # ax.set_title('Wind Rose', loc='center')
    return ax.get_figure()


def plot_rose_with_gradient(freq_table, percent_symbol=True, plot_bins=None, plot_labels=None,
                            gradient_colors=['#f5faea', '#d6ebad', '#b8dc6f', '#9acd32', '#7ba428', '#5c7b1e']):
    # ['0-3 m/s', '4-6 m/s', '7-9 m/s', '10-12 m/s', '13-15 m/s', '15+ m/s']):
    table = freq_table.copy()
    sectors = len(table.columns)
    table_trans = table.T
    if plot_bins is not None:
        rows_to_sum = []
        intervals = [pd.Interval(plot_bins[i], plot_bins[i+1], closed=table.index[0].closed)
                     for i in range(len(plot_bins)-1)]
        bin_assigned = []
        for interval in intervals:
            row_group = []
            for var_bin, pos in zip(table.index, range(len(table.index))):
                if var_bin.overlaps(interval) and not (pos in bin_assigned):
                    bin_assigned.append(pos)
                    row_group.append(pos)
            # print(bin_assigned)
            rows_to_sum.append(row_group)
    else:
        if len(table.index) > 6:
            rows_to_sum = []
            num_rows = len(table.index)//6
            ctr = 0
            while ctr < len(table.index)-(len(table.index) % 6):
                rows_to_sum.append(list(range(ctr, ctr+num_rows)))
                ctr += num_rows
            rows_to_sum[-1].extend(list(range(len(table.index)-(len(table.index) % 6), len(table.index))))

        else:
            rows_to_sum = [[i] for i in range(len(table.index))]

    table_binned = pd.DataFrame()
    bin_labels = []
    group = 0
    for i in rows_to_sum:
        bin_labels.append(str(table.index[i[0]].left) + ' - ' + str(table.index[i[-1]].right))
        to_concat = table_trans.iloc[:, i].sum(axis=1).rename(group)
        group += 1
        table_binned = pd.concat([table_binned, to_concat], axis=1, sort=True)
    table_binned = table_binned.T
    # print(rows_to_sum)
    # return table_binned
    fig = plt.figure(figsize=(12, 12))
    ax = fig.add_axes([0.1, 0.1, 0.8, 0.8], polar=True)
    ax.set_theta_zero_location('N')
    ax.set_theta_direction(-1)
    ax.set_thetagrids(np.arange(0, 360, 360.0 / sectors), zorder=2)

    if percent_symbol:
        symbol = '%'
    else:
        symbol = ' '
    ax.set_rgrids(np.linspace(0.1, max(table.sum(axis=0)) + 2.0, 10),
                  labels=['%.0f' % round(i) + symbol for i in np.linspace(0.1, max(table.sum(axis=0)) + 2.0, 10)],
                  angle=0, zorder=2)
    ax.set_ylim(0, max(table.sum(axis=0)) + 3.0)
    ax.bar(0, 1, alpha=0)
    for column in table_binned:
        radial_pos = 0.0
        angular_pos_start = (np.pi / 180.0) * float(column.split('-')[0])
        angular_pos_end = (np.pi / 180.0) * float(column.split('-')[-1])
        #Check for sectors with 0 degrees within the sector
        if angular_pos_end > angular_pos_start:
            angular_width = angular_pos_end - angular_pos_start - (np.pi / 180) # Leaving 1 degree gap
        else:
            angular_width = 2*np.pi - angular_pos_start + angular_pos_end - (np.pi / 180)
        for speed_bin, frequency in zip(table_binned.index, table_binned[column]):
            patch = mpl.patches.Rectangle((angular_pos_start, radial_pos), angular_width,
                                          frequency, facecolor=gradient_colors[speed_bin], edgecolor='#5c7b1e',
                                          linewidth=0.3, zorder=3)
            ax.add_patch(patch)
            radial_pos += frequency

    if plot_labels is None:
        plot_labels = [mpl.patches.Patch(color=gradient_colors[i], label=bin_labels[i]) for i in range(len(bin_labels))]
    else:
        plot_labels = [mpl.patches.Patch(color=gradient_colors[i], label=plot_labels[i]) for i in range(len(plot_labels))]
    ax.legend(handles=plot_labels)
    return ax.get_figure()


def plot_TI_by_speed(wspd, wspd_std, ti, IEC_class=None):
    """
    Plot turbulence intensity graphs alongside with IEC standards
    :param wdspd:
    :param wdspd_std:
    :param ti: DataFrame returned from TI.by_speed() in analyse
    :param IEC_class: By default IEC class 2005 is used for custom class pass a DataFrame. Note we have removed
        option to include IEC Class 1999 as no longer appropriate.
        This may need to be placed in a separate function when updated IEC standard is released
    :return: Plots turbulence intensity distribution by wind speed
    """

    # IEC Class 2005

    if IEC_class is None:
        IEC_class = pd.DataFrame(np.zeros([26, 4]), columns=['Windspeed', 'IEC Class A', 'IEC Class B', 'IEC Class C'])
        for n in range(1, 26):
            IEC_class.iloc[n, 0] = n
            IEC_class.iloc[n, 1] = 0.16 * (0.75 + (5.6 / n))
            IEC_class.iloc[n, 2] = 0.14 * (0.75 + (5.6 / n))
            IEC_class.iloc[n, 3] = 0.12 * (0.75 + (5.6 / n))
    common_idxs = wspd.index.intersection(wspd_std.index)
    fig, ax = plt.subplots()
    ax.scatter(wspd.loc[common_idxs], wspd_std.loc[common_idxs]/wspd.loc[common_idxs],
               color=bw_colors('green'), alpha=0.3, marker='.')
    ax.plot(ti.index.values, ti.loc[:, 'Mean_TI'].values, color=bw_colors('darkgreen'), label='Mean_TI')
    ax.plot(ti.index.values, ti.loc[:, 'Rep_TI'].values, color=bw_colors('redline'), label='Rep_TI')
    ax.plot(IEC_class.iloc[:, 0], IEC_class.iloc[:, 1], color=bw_colors('greyline'), linestyle='dashed')
    ax.plot(IEC_class.iloc[:, 0], IEC_class.iloc[:, 2], color=bw_colors('greyline'), linestyle='dashdot')
    ax.plot(IEC_class.iloc[:, 0], IEC_class.iloc[:, 3], color=bw_colors('greyline'), linestyle='dotted')
    ax.set_xlim(3, 25)
    ax.set_ylim(0, 0.6)
    ax.set_xticks(np.arange(3, 26, 1))
    ax.set_xlabel('Wind speed [m/s]')
    ax.set_ylabel('Turbulence Intensity')
    ax.grid(True)
    ax.legend()
    return ax.get_figure()


def plot_TI_by_sector(turbulence, wdir, ti):
    radians = np.radians(utils._get_dir_sector_mid_pts(ti.index))
    fig = plt.figure(figsize=(10, 10))
    ax = fig.add_axes([0.1, 0.1, 0.8, 0.8], polar=True)
    ax.set_theta_zero_location('N')
    ax.set_theta_direction(-1)
    ax.set_thetagrids(utils._get_dir_sector_mid_pts(ti.index))
    ax.plot(np.append(radians, radians[0]), ti.append(ti.iloc[0])['Mean_TI'], color=bw_colors('green'), linewidth=4,
            figure=fig)
    maxlevel = ti['Mean_TI'].max() + 0.1
    ax.set_ylim(0, maxlevel)
    ax.scatter(np.radians(wdir), turbulence, color=bw_colors('asphault'), alpha=0.3, s=1)
    ax.legend(loc=8, framealpha=1)
    return ax.get_figure()


def plot_shear_by_sector(shear, wdir, shear_dist):
    radians = np.radians(utils._get_dir_sector_mid_pts(shear_dist.index))
    fig = plt.figure(figsize=(10, 10))
    ax = fig.add_axes([0.1, 0.1, 0.8, 0.8], polar=True)
    ax.set_theta_zero_location('N')
    ax.set_theta_direction(-1)
    ax.set_thetagrids(utils._get_dir_sector_mid_pts(shear_dist.index))
    ax.plot(np.append(radians, radians[0]), shear_dist.append(shear_dist.iloc[0])['Mean_Shear'],
            color=bw_colors('green'), linewidth=4)
    # ax.set_title('Shear by Direction')
    maxlevel = shear_dist['Mean_Shear'].max() + 0.1
    ax.set_ylim(0, maxlevel)
    ax.scatter(np.radians(wdir), shear, color=bw_colors('asphault'), alpha=0.3, s=1)
    ax.legend(loc=8, framealpha=1)
    return ax.get_figure()


def plot_12x24_contours(tab_12x24, label=('Variable', 'mean')):
    """
    Get Contour Plot of 12 month x 24 hour matrix of variable
    :param tab_12x24: DataFrame returned from get_12x24() in analyse
    :param label: Label of the colour bar on the plot.
    :return: 12x24 figure
    """
    fig, ax = plt.subplots(figsize=(14, 10))
    levels = np.linspace(tab_12x24.min().min(), tab_12x24.max().max(), num=9)
    x = ax.contourf(tab_12x24.columns, tab_12x24.index, tab_12x24.values, levels=levels,
                    colors=['#e1f0c1', '#d6ebad', '#c2e184', '#aed75b', '#9acd32', '#8ab92d', '#7ba428', '#6b9023'])
    cbar = plt.colorbar(x)
    cbar.ax.set_ylabel(label[1].capitalize() + " of " + label[0])
    ax.set_xlabel('Month of Year')
    ax.set_ylabel('Hour of Day')
    month_names= calendar.month_abbr[1:13]
    ax.set_xticks(tab_12x24.columns)
    ax.set_xticklabels([month_names[i-1] for i in tab_12x24.columns])
    ax.set_yticks(np.arange(0, 24, 1))
    return ax.get_figure()


def plot_sector_ratio(sec_ratio, wdir, sec_ratio_dist, col_names, boom_dir_1=-1, boom_dir_2=-1):
    """
    Accepts a DataFrame table, along with 2 anemometer names, and one wind vane name and plots the speed ratio
    by sector. Optionally can include anemometer boom directions also.
    :param sec_ratio: Series of sector_ratios
    :type sec_ratio: pandas.Series
    :param wdir: Direction series
    :type wdir: pandas.Series
    :param sec_ratio_dist: DataFrame from SectorRatio.by_sector()
    :type sec_ratio_dist; pandas.Series
    :param boom_dir_1: Boom direction in degrees of speed_col_name_1. Defaults to -1.
    :type boom_dir_1: float
    :param boom_dir_2: Boom direction in degrees of speed_col_name_2. Defaults to -1.
    :type boom_dir_2: float
    :param col_names: A list of strings containing column names of wind speeds, first string is divisor and second is
        dividend
    :type col_names: list(str)
    :returns A speed ratio plot showing average speed ratio by sector and scatter of individual data points.

    """
    radians = np.radians(utils._get_dir_sector_mid_pts(sec_ratio_dist.index))
    fig = plt.figure(figsize=(10, 10))
    ax = fig.add_axes([0.1, 0.1, 0.8, 0.8], polar=True)
    ax.set_theta_zero_location('N')
    ax.set_theta_direction(-1)
    ax.set_thetagrids(utils._get_dir_sector_mid_pts(sec_ratio_dist.index))
    ax.plot(np.append(radians, radians[0]), sec_ratio_dist['Mean_Sector_Ratio'].append(sec_ratio_dist.iloc[0]),
            color=bw_colors('green'), linewidth=4)
    # plt.title('Speed Ratio by Direction')
    # Get max and min levels and set chart axes
    max_level = sec_ratio_dist['Mean_Sector_Ratio'].max() + 0.05
    min_level = sec_ratio_dist['Mean_Sector_Ratio'].min() - 0.1
    ax.set_ylim(min_level, max_level)
    # Add boom dimensions to chart, if required
    width = np.pi / 108
    radii = max_level
    annotate = False
    annotation_text = '* Plot generated using '
    if boom_dir_1 >= 0:
        boom_dir_1 = np.radians(boom_dir_1)
        ax.bar(boom_dir_1, radii, width=width, bottom=min_level, color='#659CEF')
        if boom_dir_2 == -1:
            annotation_text += col_names[1] + ' (top mounted) divided by ' + col_names[0] + ' (blue boom)'
            annotate = True
    if boom_dir_2 >= 0:
        boom_dir_2 = np.radians(boom_dir_2)
        ax.bar(boom_dir_2, radii, width=width, bottom=min_level, color='#DCF600')
        if boom_dir_1 == -1:
            annotation_text += col_names[1] + ' (yellow green boom) divided by ' + col_names[0] + ' (top mounted)'
            annotate = True
    if boom_dir_2 >= 0 and boom_dir_1 >= 0:
        annotation_text += col_names[1] + ' (yellow green boom) divided by ' + col_names[0] + ' (blue boom)'
        annotate = True
    if annotate:
        ax.annotate(annotation_text, xy=(0.5, 0.035), xycoords='figure fraction', horizontalalignment='center')
    ax.scatter(np.radians(wdir), sec_ratio, color=bw_colors('asphault'), alpha=0.3, s=1)
    return ax.get_figure()


def plot_shear(avg_alpha, avg_c, wspds, heights):
    plot_heights = np.linspace(0, max(heights), num=100)
    speeds = avg_c*(plot_heights**avg_alpha)
    fig, ax = plt.subplots()
    ax.set_xlabel('Speed (m/s)')
    ax.set_ylabel('Elevation (m)')
    ax.plot(speeds, plot_heights, '-', color='#9ACD32')
    ax.scatter(wspds, heights, marker='o', color=bw_colors('asphault'))
    ax.grid()
    ax.set_xlim(0, max(speeds)+1)
    ax.set_ylim(0, max(plot_heights)+10)
    # ax.set_title("Shear Profile")
    return ax.get_figure()


# def plot_shear(wind_speeds, heights):
#     """
#     Show derivation and output (alpha value) of shear calculation function for a given timestep.
#     :param wind_speeds: List of wind speeds [m/s]
#     :param heights: List of heights [m above ground]. The position of the height in the list must be the same
# position in the list as its
#     corresponding wind speed value.
#     :return:
#         1) Log-log plot of speed and elevation data, including linear fit.
#         2) Speed and elevation data plotted on regular scale, showing power law fit resulting from alpha value
#     """
#
#     alpha, wind_speedsfit = sh.calc_shear(wind_speeds, heights, plot=True)
#
#     # PLOT INPUT AND MODELLED DATA ON LOG-LOG SCALE
#     heightstrend = np.linspace(0.1, max(heights) + 2, 100)  # create variable to define (interpolated) power law trend
#     plt.loglog(wind_speeds, heights, 'bo')  # plot input data on log log scale
#     plt.loglog(wind_speedsfit(heightstrend), heightstrend, 'k--')  # Show interpolated power law trend
#     plt.xlabel('Speed (m/s)')
#     plt.ylabel('Elevation (m)')
#     plt.legend(['Input data', 'Best fit line for power law (' r'$\alpha$ = %i)' % int(round(alpha))])
#     plt.grid(True)
#     plt.show()
#
#     # PLOT INPUT AND MODELLED DATA ON REGULAR SCALE
#     plt.plot(wind_speeds, heights, 'bo')  # plot input data
#     plt.plot(wind_speedsfit(heightstrend), heightstrend, 'k--')  # Show interpolated power law trend
#     plt.xlabel('Speed (m/s)')
#     plt.ylabel('Elevation (m)')
#     plt.legend(['Input data', 'Power law trend (' r'$\alpha$ = %i)' % int(round(alpha))])
#     plt.ylim(0, max(heights) + 2)
#     plt.xlim(0, max([max(wind_speeds), max(wind_speedsfit(heights))]) + 2)
#     plt.grid(True)
#     plt.show()<|MERGE_RESOLUTION|>--- conflicted
+++ resolved
@@ -24,11 +24,7 @@
 register_matplotlib_converters()
 
 
-<<<<<<< HEAD
 __all__ = ['plot_timeseries']
-=======
-__all__ = ['plot_timeseries', 'plot_freq_distribution', 'plot_rose']
->>>>>>> f2bf899f
 
 
 try:
