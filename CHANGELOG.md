--- conflicted
+++ resolved
@@ -9,7 +9,6 @@
 
 Additional labels for pre-release and build metadata are available as extensions to the MAJOR.MINOR.PATCH format.
 
-<<<<<<< HEAD
 
 ## [2.3.0]
 1. Bug fix legend `plot_scatter_wspd` and `plot_scatter_wdir` functions and added tests (Issue [#443](https://github.com/brightwind-dev/brightwind/issues/443)).
@@ -40,12 +39,6 @@
 1. Bug fix some users encounter with `plot.plot_shear_time_of_day()` (Issue [#429](https://github.com/brightwind-dev/brightwind/issues/429)).
 
 
-
-=======
-## [2.2.1]
-1. Bug fix some users encounter with `plot.plot_shear_time_of_day()` (Issue [#429](https://github.com/brightwind-dev/brightwind/issues/429)).
-
->>>>>>> afbff660
 ## [2.2.0]
 1. Modify `Correl.OrdinaryLeastSquares()` to force the intercept to pass through the origin (Issue [#412](https://github.com/brightwind-dev/brightwind/issues/412)).
 1. Update `LoadBrightHub.get_data()` to use a new API (Issue [#419](https://github.com/brightwind-dev/brightwind/issues/419)).
@@ -53,7 +46,6 @@
 1. Added new function `LoadBrightHub.get_reanalysis()` to pull reanalysis datasets from BrightHub (Issue [#431](https://github.com/brightwind-dev/brightwind/issues/431)).
 1. Modify `load.apply_cleaning()` and `apply_cleaning_windographer()` to clean columns specified in cleaning file by 
 matching the sensor name from the beginning of the string. (Issue [#249](https://github.com/brightwind-dev/brightwind/issues/249)).
-
 
 
 ## [2.1.0]
@@ -93,7 +85,6 @@
 26. Updated `slice_data`, `offset_timestamps`, `_LoadBWPlatform.get_data` functions to use 'less than' data_to if provided as input. (Issue [#385](https://github.com/brightwind-dev/brightwind/issues/385))
 
 
-
 ## [2.0.0]
 - Major changes, notably
   - Incorporating the IEA WIND Task 43 WRA Data Model
