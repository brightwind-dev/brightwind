#     brightwind is a library that provides wind analysts with easy to use tools for working with meteorological data.
#     Copyright (C) 2021 Stephen Holleran
#
#     This program is free software: you can redistribute it and/or modify
#     it under the terms of the GNU Lesser General Public License as published by
#     the Free Software Foundation, either version 3 of the License, or
#     (at your option) any later version.
#
#     This program is distributed in the hope that it will be useful,
#     but WITHOUT ANY WARRANTY; without even the implied warranty of
#     MERCHANTABILITY or FITNESS FOR A PARTICULAR PURPOSE.  See the
#     GNU Lesser General Public License for more details.
#
#     You should have received a copy of the GNU Lesser General Public License
#     along with this program.  If not, see <https://www.gnu.org/licenses/>.


from brightwind.load.load import _is_file
from typing import Dict, Any, List
import numpy as np
import pandas as pd
import requests
import json
import copy


def _replace_none_date(list_or_dict):
    if isinstance(list_or_dict, list):
        renamed = []
        for item in list_or_dict:
            renamed.append(_replace_none_date(item))
        return renamed
    elif isinstance(list_or_dict, dict):
        for date_str in ['date_from', 'date_to']:
            if not list_or_dict.get(date_str):
                list_or_dict[date_str] = DATE_INSTEAD_OF_NONE
    return list_or_dict


def _get_title(property_name: str, schema: Dict[str, Any], property_section: str=None):
    """
    Get the title for the property name from the WRA Data Model Schema. Optionally, you can send the section of the
    schema where the property should be found. This avoids finding the wrong property name when the name
    is not unique.

    If the property name is not found it will return itself.

    :param property_name:    The property name to find.
    :type property_name:     str
    :param schema:           The WRA Data Model Schema.
    :type schema:            dict
    :param property_section: The section in the schema where the property can be found. This avoids the case where the
                             property_name is not unique in the schema.
    :type property_section:  str or None
    :return:                 The title as stated in the schema.
    :rtype:                  str
    """
    # search through definitions first
    if schema.get('definitions') and schema.get('definitions').get(property_name):
            return schema.get('definitions').get(property_name).get('title')
    # search through properties
    schema_properties = schema.get('properties')
    if schema_properties:
        # is property_name in the main properties
        schema_property_name = schema_properties.get(property_name)
        if  schema_property_name and not property_section:
            return schema_property_name.get('title')
        # is property_section part of the main properties
        schema_property_section = schema_properties.get(property_section)
        if schema_property_section:
            # property_type = schema_property_section.get('type')
            # if property_type and 'array' in property_type:
            #     # move down into an array
            #     result = _get_title(property_name, schema_property_section['items'])
            #     if result != property_name:
            #         return result
            # elif property_type and 'object' in property_type:
            #     # move down into an object
            #     result = _get_title(property_name, schema_property_section)
            #     if result != property_name:
            #         return result
            result = _find_title_in_arrays_and_objects(schema_property_section, property_name)
            if result: 
                return result
        # don't recognise either property_name or property_section.
        # loop through each property to find an array or object to move down to
        for k, v in schema_properties.items():
            # if v.get('type') is not None and 'array' in v['type']:
            #     # move down into an array
            #     result = _get_title(property_name, v['items'], property_section)
            #     if result != property_name:
            #         return result
            # elif v.get('type') is not None and 'object' in v['type']:
            #     # move down into an object
            #     result = _get_title(property_name, v, property_section)
            #     if result != property_name:
            #         return result
            result = _find_title_in_arrays_and_objects(v, property_name, property_section)
            if result:
                return result
    # can't find the property_name in the schema, return itself
    return property_name

# obj to check type, property_name, property_section
def _find_title_in_arrays_and_objects(obj: Dict[str, Any], property_name: str, property_section: str=None):
    property_type = obj.get('type')
    if property_type and 'array' in property_type:
        # move down into an array
        result = _get_title(property_name, obj['items'], property_section)
        if result != property_name:
            return result
    elif property_type and 'object' in property_type:
        # move down into an object
        result = _get_title(property_name, obj, property_section)
        if result != property_name:
            return result


def _rename_to_title(list_or_dict:Any, schema: Dict[str, Any]):
    """
    Rename the names in a list to it's equivalent title in the schema or the keys in a dictionary. If there are
    prefixes from raising a child property up to a parent level, this will find the normal schema title and add
    the prefixed title to it.

    :param list_or_dict: List of names or dictionary with keys to rename.
    :type list_or_dict:  list or dict
    :param schema:       The WRA Data Model Schema.
    :type schema:        dict
    :return:             A renamed list or keys in dictionary.
    :rtype:              list or dict
    """
    prefixed_names = {}
    # find all possible prefixed names and build a dict to contain it and the separator and title.
    for key in PREFIX_DICT.keys():
        for col in PREFIX_DICT[key]['keys_to_prefix']:
            prefixed_name = key + PREFIX_DICT[key]['prefix_separator'] + col
            prefixed_names[prefixed_name] = {'prefix_separator': PREFIX_DICT[key]['prefix_separator'],
                                             'title_prefix': PREFIX_DICT[key]['title_prefix']}
    if isinstance(list_or_dict, dict):
        renamed_dict = {}
        for k, v in list_or_dict.items():
            # if k in list(prefixed_names.keys()):
            #     # break out the property name and the name, get the title and then add title_prefix to it.
            #     property_section = k[0:k.find(prefixed_names[k]['prefix_separator'])]
            #     property_name = k[k.find(prefixed_names[k]['prefix_separator']) + 1:]
            #     if k in PROPERTIES_WITH_PREFIX:
            #         # Special cases don't add a title prefix as there is already one in the schema title
            #         renamed_dict[_get_title(property_name, schema, property_section)] = v
            #     else:
            #         renamed_dict[prefixed_names[k]['title_prefix'] + _get_title(property_name, schema,
            #                                                                     property_section)] = v
            # else:
            #     # if not in the list of prefixed_names then just find the title as normal.
            #     renamed_dict[_get_title(k, schema)] = v
            _form_prefixed_names(prefixed_names, k, schema, renamed_dict, v)
        return renamed_dict
    elif isinstance(list_or_dict, list):
        renamed_list = []
        for name in list_or_dict:
            # if name in list(prefixed_names.keys()):
            #     # break out the property name and the name, get the title and then add title_prefix to it.
            #     property_section = name[0:name.find(prefixed_names[name]['prefix_separator'])]
            #     property_name = name[name.find(prefixed_names[name]['prefix_separator']) + 1:]
            #     if name in PROPERTIES_WITH_PREFIX:
            #         # Special cases don't add a title prefix as there is already one in the schema title
            #         renamed_list.append(_get_title(property_name, schema, property_section))
            #     else:
            #         renamed_list.append(prefixed_names[name]['title_prefix'] + _get_title(property_name, schema,
            #                                                                               property_section))
            # else:
            #     # if not in the list of prefixed_names then just find the title as normal.
            #     renamed_list.append(_get_title(name, schema))

            _form_prefixed_names(prefixed_names, name, schema, renamed_list)
        return renamed_list



def _form_prefixed_names(prefixed_names: Dict[str, Any], key: str, schema: Dict[str, Any], result, value=None):

    if key in prefixed_names:
        # break out the property name and the name, get the title and then add title_prefix to it.
        property_section = key[0:key.find(prefixed_names[key]['prefix_separator'])]
        property_name = key[key.find(prefixed_names[key]['prefix_separator']) + 1:]
        # Special cases don't add a title prefix as there is already one in the schema title
        schema_title = _get_title(property_name, schema, property_section) if key in PROPERTIES_WITH_PREFIX else prefixed_names[key]['title_prefix'] + _get_title(property_name, schema, property_section)
    else:
        schema_title = _get_title(key, schema)
    
    # add the title into the result - dict or list
    if isinstance(result, dict):
        result[schema_title] = value
    else:
        result.append(schema_title)



def _extract_keys_to_unique_list(lists_of_dictionaries):
    """
    Extract the keys for a list of dictionaries and merge them into a unique list.

    :param lists_of_dictionaries: List of dictionaries to pull unique keys from.
    :type lists_of_dictionaries:  list(dict)
    :return: Merged list of keys into a unique list.
    :rtype:  list
    """
    # merged_list = list(lists_of_dictionaries[0].keys())
    # for idx, d in enumerate(lists_of_dictionaries):
    #     if idx != 0:
    #         merged_list = merged_list + list(set(list(d.keys())) - set(merged_list))
    # return merged_list
    merged_keys = set()
    for dictionary in lists_of_dictionaries:
        merged_keys.update(set(dictionary.keys()))
    return list(merged_keys)


def _add_prefix(dictionary, property_section):
    """
    Add a prefix to certain keys in the dictionary.

    :param dictionary:       The dictionary containing the keys to rename.
    :type dictionary:        dict
    :return:                 The dictionary with the keys prefixed.
    :rtype:                  dict
    """
    prefixed_dict = {}
    for k, v in dictionary.items():
        if k in PREFIX_DICT[property_section]['keys_to_prefix']:
            prefixed_dict[property_section + PREFIX_DICT[property_section]['prefix_separator'] + k] = v
        else:
            prefixed_dict[k] = v
    return prefixed_dict


def _merge_two_dicts(x, y):
    """
    Given two dictionaries, merge them into a new dict as a shallow copy.
    """
    z = x.copy()
    z.update(y)
    return z


def _filter_parent_level(dictionary):
    """
    Pull only the parent level keys and values i.e. do not return any child lists or dictionaries or nulls/Nones.

    :param dictionary:
    :return:
    """
    parent = {}
    for key, value in dictionary.items():
        if not (isinstance(value, list) and isinstance(value, dict)) and value:
            parent[key] = value
    return parent


def _flatten_dict(dictionary, property_to_bring_up):
    """
    Bring a child level in a dictionary up to the parent level.

    This is usually when there is an array of child levels and so the parent level is repeated.

    :param dictionary:           Dictionary with keys to prefix.
    :type dictionary:            dict
    :param property_to_bring_up: The child property name to raise up to the parent level.
    :type property_to_bring_up:  str
    :return:                     A list of merged dictionaries
    :rtype:                      list(dict)
    """
    result = []
    parent = _filter_parent_level(dictionary)
    for key, value in dictionary.items():
        if isinstance(value, list) and key == property_to_bring_up:
            for item in value:
                child = _filter_parent_level(item)
                child = _add_prefix(child, property_section=property_to_bring_up)
                result.append(_merge_two_dicts(parent, child))
        if isinstance(value, dict) and key == property_to_bring_up:
            child = _filter_parent_level(value)
            child = _add_prefix(child, property_section=property_to_bring_up)
            # return a dictionary and not a list
            result = _merge_two_dicts(parent, child)
            # result.append(_merge_two_dicts(parent, child))
    if not result:
        result.append(parent)
    return result


def _raise_child(dictionary, child_to_raise):
    """

    :param dictionary:
    :param child_to_raise:
    :return:
    """
<<<<<<< HEAD
    if not dictionary:
=======
    # ACCOUNT FOR 'DATE_OF_CALIBRATION' WHEN RAISING UP MULTIPLE CALIBRATIONS
    if dictionary is None:
>>>>>>> c9941b20
        return None
    new_dict = dictionary.copy()
    for key, value in dictionary.items():
        if (key == child_to_raise) and value:
            # Found the key to raise. Flattening dictionary.
            return _flatten_dict(dictionary, child_to_raise)
    # didn't find the child to raise. search down through each nested dict or list
    for key, value in dictionary.items():
        if isinstance(value, dict) and value:
            # 'key' is a dict, looping through it's own keys.
            flattened_dicts = _raise_child(value, child_to_raise)
            if flattened_dicts:
                new_dict[key] = flattened_dicts
                return new_dict
        elif isinstance(value, list) and value:
            # 'key' is a list, looping through it's items.
            temp_list = []
            for idx, item in enumerate(value):
                flattened_dicts = _raise_child(item, child_to_raise)
                if flattened_dicts:
                    if isinstance(flattened_dicts, list):
                        for flat_dict in flattened_dicts:
                            temp_list.append(flat_dict)
                    else:
                        # it is a dictionary so just append it
                        temp_list.append(flattened_dicts)
            if temp_list:
                # Temp_list is not empty. Replacing 'key' with this.
                new_dict[key] = temp_list
                return new_dict
    return None


PREFIX_DICT = {
    'mast_properties': {
        'prefix_separator': '.',
        'title_prefix': 'Mast ',
        'keys_to_prefix': ['notes', 'update_at']
    },
    'vertical_profiler_properties': {
        'prefix_separator': '.',
        'title_prefix': 'Vert. Prof. Prop. ',
        'keys_to_prefix': ['notes', 'update_at']
    },
    'lidar_config': {
        'prefix_separator': '.',
        'title_prefix': 'Lidar Specific Configs ',
        'keys_to_prefix': ['date_from', 'date_to', 'notes', 'update_at']
    },
    'sensor_config': {
        'prefix_separator': '.',
        'title_prefix': 'Logger ',
        'keys_to_prefix': ['height_m', 'height_reference_id', 'serial_number',
                           'slope', 'offset', 'sensitivity',
                           'notes', 'update_at']
    },
    'column_name': {
        'prefix_separator': '.',
        'title_prefix': 'Column Name ',
        'keys_to_prefix': ['notes', 'update_at']
    },
    'sensor': {
        'prefix_separator': '.',
        'title_prefix': 'Sensor ',
        'keys_to_prefix': ['serial_number', 'notes', 'update_at']
    },
    'calibration': {
        'prefix_separator': '.',
        'title_prefix': 'Calibration ',
        'keys_to_prefix': ['slope', 'offset', 'sensitivity', 'report_file_name', 'report_link',
                           'uncertainty_k_factor', 'date_from', 'date_to', 'notes', 'update_at']
    },
    'calibration_uncertainty': {
        'prefix_separator': '.',
        'title_prefix': 'Calibration Uncertainty ',
        'keys_to_prefix': []
    },
    'mounting_arrangement': {
        'prefix_separator': '.',
        'title_prefix': 'Mounting Arrangement ',
        'keys_to_prefix': ['notes', 'update_at']
    },
    'interference_structures': {
        'prefix_separator': '.',
        'title_prefix': 'Interference Structure ',
        'keys_to_prefix': ['structure_type_id', 'orientation_from_mast_centre_deg', 'orientation_reference_id',
                           'distance_from_mast_centre_mm',
                           'date_from', 'date_to', 'notes', 'update_at']
    }
}
DATE_INSTEAD_OF_NONE = '2100-12-31'
SENSOR_TYPE_ORDER = ['anemometer', '2d_ultrasonic', '3d_ultrasonic', 'propeller_anemometer', 'gill_propeller',
                     'wind_vane', 'pyranometer', 'pyrheliometer', 'thermometer', 'hygrometer', 'barometer',
                     'rain_gauge', 'voltmeter', 'ammeter',
                     'ice_detection_sensor', 'fog_sensor', 'illuminance_sensor', 'gps', 'compass', 'other']
MEAS_TYPE_ORDER = ['wind_speed', 'wind_direction', 'vertical_wind_speed',
                   'global_horizontal_irradiance', 'direct_normal_irradiance', 'diffuse_horizontal_irradiance',
                   'global_tilted_irradiance', 'global_normal_irradiance', 'soiling_loss_index', 'illuminance',
                   'wind_speed_turbulence',
                   'air_temperature', 'temperature', 'relative_humidity', 'air_pressure', 'precipitation',
                   'ice_detection', 'voltage', 'current',
                   'fog', 'carrier_to_noise_ratio', 'doppler_spectral_broadening',
                   'gps_coordinates', 'orientation', 'compass_direction', 'true_north_offset',
                   'elevation', 'altitude', 'azimuth', 'status', 'counter', 'availability', 'quality',
                   'tilt_x', 'tilt_y', 'tilt_z', 'timestamp', 'other']
PROPERTIES_WITH_PREFIX = ['sensor_config.slope', 'sensor_config.offset', 'sensor_config.sensitivity',
                         'calibration.slope', 'calibration.offset', 'calibration.sensitivity']

class MeasurementStation:
    """
    Create a Measurement Station object by loading in an IEA Wind Resource Assessment Data Model.

    The IEA Wind: Task 43 Work Package 4 WRA Data Model was first released in January 2021. Versions of the
    Data Model Schema can be found at https://github.com/IEA-Task-43/digital_wra_data_standard

    The Schema associated with this data model file will be downloaded from GitHub and used to parse the data model.

    :param wra_data_model: The filepath to an implementation of the WRA Data Model as a .json file or
                           a json formatted string or
                           a dictionary format of the data model.
    :type wra_data_model:  str or dict
    :return:               A simplified object to represent the data model
    :rtype:                MeasurementStation
    """
    def __init__(self, wra_data_model: str):
        self.__data_model = self._load_wra_data_model(wra_data_model)
        version = self.__data_model.get('version')
        self.__schema = self._get_schema(version=version)
        # self.__header = self._get_header()
        self.__header = _Header(dm=self.__data_model, schema=self.__schema)
        self.__meas_loc_data_model = self._get_meas_loc_data_model(dm=self.__data_model)
        self.__meas_loc_properties = self.__get_properties()
        self.__logger_configs = _LoggerConfigs(meas_loc_dm=self.__meas_loc_data_model,
                                               schema=self.__schema, station_type=self.type)
        self.__measurements = _Measurements(meas_loc_dm=self.__meas_loc_data_model, schema=self.__schema)
        # if self.type in ['mast']:
        #     self.__wspds = _Wspds(meas_loc_dm=self.__meas_loc_data_model)
        #     self.__wdirs = _Wdirs(meas_loc_dm=self.__meas_loc_data_model)
        #     self.__mast_section_geometry = _MastSectionGeometry()

    def __getitem__(self, item):
        return self.__meas_loc_properties[item]

    def __iter__(self):
        return iter(self.__meas_loc_properties)

    def __repr__(self):
        return repr(self.__meas_loc_properties)

    @staticmethod
    def _load_wra_data_model(wra_data_model: str):
        """
        Load a IEA Wind Resource Assessment Data Model.

        The IEA Wind: Task 43 Work Package 4 WRA Data Model was first released in January 2021. Versions of the
        Data Model Schema can be found at https://github.com/IEA-Task-43/digital_wra_data_standard

        *** SHOULD INCLUDE CHECKING AGAINST THE JSON SCHEMA (WHICH WOULD MEAN GETTING THE CORRECT VERSION FROM GITHUB)
            AND MAKE SURE PROPER JSON

        :param wra_data_model: The filepath to an implementation of the WRA Data Model as a .json file or
                               a json formatted string or
                               a dictionary format of the data model.
        :return:               Python dictionary of the data model.
        :rtype:                dict
        """
        # Assess whether filepath or json str sent.
        dm = dict()
        if isinstance(wra_data_model, str) and '.json' == wra_data_model[-5:]:
            if _is_file(wra_data_model):
                with open(wra_data_model) as json_file:
                    dm = json.load(json_file)
        elif isinstance(wra_data_model, str):
            dm = json.loads(wra_data_model)
        else:
            # it is most likely already a dict so return itself
            dm = wra_data_model
        return dm

    @staticmethod
    def _get_schema(version):
        """
        Get the JSON Schema from GitHub based on the version number in the data model.

        :param version: The version from the header information from the data model json file.
        :type version:  str
        :return:        The IEA Wind Task 43 WRA Data Model Schema.
        :rtype:         dict
        """
        schema_link = 'https://github.com/IEA-Task-43/digital_wra_data_standard/releases/download/v{}' \
                      '/iea43_wra_data_model.schema.json'
        response = requests.get(schema_link.format(version))
        if response.status_code == 404:
            raise ValueError('Schema could not be downloaded from GitHub. Please check the version number in the '
                             'data model json file.')
        schema = json.loads(response.content)
        return schema

    @staticmethod
    def _get_meas_loc_data_model(dm):
        if len(dm.get('measurement_location')) > 1:
            raise Exception('More than one measurement location found in the data model. Only processing'
                            'the first one found. Please remove extra measurement locations.')
        return dm.get('measurement_location')[0]

    @property
    def data_model(self):
        """
        The data model from the measurement_location onwards i.e. excluding the header.
        :return:
        """
        return self.__meas_loc_data_model

    @property
    def schema(self):
        return self.__schema

    @property
    def name(self):
        return self.__meas_loc_data_model.get('name')

    @property
    def lat(self):
        return self.__meas_loc_data_model.get('latitude_ddeg')

    @property
    def long(self):
        return self.__meas_loc_data_model.get('longitude_ddeg')

    @property
    def type(self):
        return self.__meas_loc_data_model.get('measurement_station_type_id')

    def __get_properties(self):
        meas_loc_prop = []
        if self.type == 'mast':
            meas_loc_prop = _flatten_dict(self.__meas_loc_data_model, property_to_bring_up='mast_properties')
        # this list can be a constant
        elif self.type in ['lidar', 'sodar', 'flidar']:
            meas_loc_prop = _flatten_dict(self.__meas_loc_data_model,
                                          property_to_bring_up='vertical_profiler_properties')
        return meas_loc_prop

    def get_table(self, horizontal_table_orientation=False):
        """
        Get a table representation of the attributes for the measurement station and it's mast or vertical profiler
        properties.

        :param horizontal_table_orientation: horizontal or vertical table orientation.
        :type horizontal_table_orientation:  bool
        :return:                             A table showing all the information for the measurement station. If a
                                             horizontal table then a pd.DataFrame is returned. If a vertical table
                                             then a styled pd.DataFrame is returned which does not have the same
                                             properties as a standard DataFrame.
        :rtype:                              pd.DataFrame or pd.io.formats.style.Styler
        """
        list_for_df = self.__meas_loc_properties

        df = pd.DataFrame()
        if horizontal_table_orientation:
            list_for_df_with_titles = []
            if isinstance(list_for_df, dict):
                list_for_df_with_titles = [_rename_to_title(list_or_dict=list_for_df, schema=self.__schema)]
            elif isinstance(list_for_df, list):
                for row in list_for_df:
                    list_for_df_with_titles.append(_rename_to_title(list_or_dict=row, schema=self.__schema))
            df = pd.DataFrame(list_for_df_with_titles, columns=_extract_keys_to_unique_list(list_for_df_with_titles))
            df.set_index('Name', inplace=True)
        elif horizontal_table_orientation is False:
            if isinstance(list_for_df, dict):
                # if a dictionary, it only has 1 row of data
                titles = list(_rename_to_title(list_or_dict=list_for_df, schema=self.__schema).keys())
                df = pd.DataFrame({1: list(list_for_df.values())}, index=titles)
            elif isinstance(list_for_df, list):
                for idx, row in enumerate(list_for_df):
                    titles = list(_rename_to_title(list_or_dict=row, schema=self.__schema).keys())
                    df_temp = pd.DataFrame({idx + 1: list(row.values())}, index=titles)
                    df = pd.concat([df, df_temp], axis=1, sort=False)
            df = df.style.set_properties(**{'text-align': 'left'})
            df = df.set_table_styles([dict(selector='th', props=[('text-align', 'left')])])
        return df

    @property
    def properties(self):
        return self.__meas_loc_properties

    @property
    def header(self):
        # return the header info
        return self.__header

    @property
    def logger_configs(self):
        return self.__logger_configs

    @property
    def measurements(self):
        return self.__measurements

    @property
    def wspds(self):
        return self.__wspds

    @property
    def wdirs(self):
        return self.__wdirs

    @property
    def mast_section_geometry(self):
        return 'Not yet implemented.'
        # return self.__mast_section_geometry


class _Header:
    def __init__(self, dm, schema):
        """
        Extract the header info from the data model and return either a dict or table

        """
        self._schema = schema
        keys = []
        values = []
        header_dict = {}
        for key, value in dm.items():
            if key != 'measurement_location':
                keys.append(key)
                values.append(value)
                header_dict[key] = value
        self._header_properties = header_dict
        self._keys = keys
        self._values = values

    def __getitem__(self, item):
        return self._header_properties[item]

    def __iter__(self):
        return iter(self._header_properties)

    def __repr__(self):
        return repr(self._header_properties)

    @property
    def properties(self):
        return self._header_properties

    def get_table(self):
        # get titles for each property
        titles = []
        for key in self._keys:
            titles.append(_get_title(key, self._schema))
        df = pd.DataFrame({'': self._values}, index=titles)
        df_styled = df.style.set_properties(**{'text-align': 'left'})
        df_styled = df_styled.set_table_styles([dict(selector='th', props=[('text-align', 'left')])])
        return df_styled


class _LoggerConfigs:
    def __init__(self, meas_loc_dm, schema, station_type):
        self._log_cfg_data_model = meas_loc_dm.get('logger_main_config')
        self._schema = schema
        self._type = station_type
        self.__log_cfg_properties = self.__get_properties()

    def __getitem__(self, item):
        return self.__log_cfg_properties[item]

    def __iter__(self):
        return iter(self.__log_cfg_properties)

    def __repr__(self):
        return repr(self.__log_cfg_properties)

    @property
    def data_model(self):
        """
        This is the original data model unchanged from this level down.

        :return: The data model from this level down.
        :rtype:  Dict or List
        """
        return self._log_cfg_data_model

    def __get_properties(self):
        log_cfg_props = []
        if self._type == 'mast':
            # if mast, there are no child dictionaries
            log_cfg_props = self._log_cfg_data_model  # logger config data model is already a list
        elif self._type in ['lidar', 'flidar']:
            for log_config in self._log_cfg_data_model:
                log_configs_flat = _flatten_dict(log_config, property_to_bring_up='lidar_config')
                for log_config_flat in log_configs_flat:
                    log_cfg_props.append(log_config_flat)
        return log_cfg_props

    def get_table(self, horizontal_table_orientation=False):
        """
        Get a table representation of the attributes for the logger configurations.

        If a LiDAR then the lidar specific configurations are also presented.

        :param horizontal_table_orientation: horizontal or vertical table orientation.
        :type horizontal_table_orientation:  bool
        :return:                             A table showing all the information for the measurement station. If a
                                             horizontal table then a pd.DataFrame is returned. If a vertical table
                                             then a styled pd.DataFrame is returned which does not have the same
                                             properties as a standard DataFrame.
        :rtype:                              pd.DataFrame or pd.io.formats.style.Styler
        """
        list_for_df = self.__log_cfg_properties

        df = pd.DataFrame()
        if horizontal_table_orientation:
            list_for_df_with_titles = []
            for row in list_for_df:
                list_for_df_with_titles.append(_rename_to_title(list_or_dict=row, schema=self._schema))
            df = pd.DataFrame(list_for_df_with_titles, columns=_extract_keys_to_unique_list(list_for_df_with_titles))
            df.set_index('Logger Name', inplace=True)
        elif horizontal_table_orientation is False:
            for idx, row in enumerate(list_for_df):
                titles = list(_rename_to_title(list_or_dict=row, schema=self._schema).keys())
                df_temp = pd.DataFrame({idx + 1: list(row.values())}, index=titles)
                df = pd.concat([df, df_temp], axis=1, sort=False)
            df = df.style.set_properties(**{'text-align': 'left'})
            df = df.set_table_styles([dict(selector='th', props=[('text-align', 'left')])])
        return df

    @property
    def properties(self):
        return self.__log_cfg_properties


class _Measurements:
    def __init__(self, meas_loc_dm, schema):
        # for meas_loc in dm['measurement_location']:
        self._meas_data_model = meas_loc_dm.get('measurement_point')
        self._schema = schema
        self.__meas_properties = self.__get_properties()
        self.__meas_dict = self.__get_properties_as_dict()

    # Making _Measurements emulate a dictionary.
    # Not using super(_Measurements, self).__init__(*arg, **kw) as I do not want the user to __setitem__,
    # __delitem__, clear, update or pop. Therefore, writing out the specific behaviour I want for the dictionary.

    def __getitem__(self, key):
        return self.__meas_dict[key]

    def __iter__(self):
        return iter(self.__meas_dict)

    def __repr__(self):
        return repr(self.__meas_dict)

    def __len__(self):
        return len(self.__meas_dict)

    def __contains__(self, key):
        return key in self.__meas_dict

    # Don't allow copy as user needs to use copy.deepcopy to copy the dictionary, might also confuse with the object.
    # def copy(self):
    #     return self.__meas_dict.copy()

    def keys(self):
        return self.__meas_dict.keys()

    def values(self):
        return self.__meas_dict.values()

    def items(self):
        return self.__meas_dict.items()

    @property
    def data_model(self):
        return self._meas_data_model

    def __get_parent_properties(self):
        meas_props = []
        for meas_point in self._meas_data_model:
            meas_props.append(_filter_parent_level(meas_point))
        return meas_props

    @property
    def properties(self):
        return self.__meas_properties

    @property
    def names(self):
        """
        The names of all the measurements.

        :return: The list of names.
        :rtype:  list(str)
        """
        return self.__get_names()

    @property
    def wspds(self):
        return self.__get_properties_as_dict(measurement_type_id='wind_speed')

    @property
    def wspd_names(self):
        return self.__get_names(measurement_type_id='wind_speed')

    @property
    def wspd_heights(self):
        return self.get_heights(measurement_type_id='wind_speed')

    @property
    def wdirs(self):
        return self.__get_properties_as_dict(measurement_type_id='wind_direction')

    @property
    def wdir_names(self):
        return self.__get_names(measurement_type_id='wind_direction')

    @property
    def wdir_heights(self):
        return self.get_heights(measurement_type_id='wind_direction')

    @staticmethod
    def __meas_point_merge(sensor_cfgs, sensors=None, mount_arrgmts=None):
        """
        Merge the properties from sensor_cfgs, sensors and mounting_arrangements. This will account for when
        each property was changed over time.

        :param sensor_cfgs:   Sensor cfgs properties
        :type sensor_cfgs:    list
        :param sensors:       Sensor properties
        :type sensors:        list
        :param mount_arrgmts: Mounting arrangement properties
        :type mount_arrgmts:  list
        :return:              The properties merged together.
        :rtype:               list(dict)
        """
        sensor_cfgs = _replace_none_date(sensor_cfgs)
        sensors = _replace_none_date(sensors)
        mount_arrgmts = _replace_none_date(mount_arrgmts)
        date_from = [sen_config.get('date_from') for sen_config in sensor_cfgs]
        date_to = [sen_config.get('date_to') for sen_config in sensor_cfgs]
        if sensors:
            for sensor in sensors:
                date_from.append(sensor.get('date_from'))
                date_to.append(sensor.get('date_to'))
        if mount_arrgmts:
            for mount_arrgmt in mount_arrgmts:
                date_from.append(mount_arrgmt['date_from'])
                date_to.append(mount_arrgmt['date_to'])
        date_from.extend(date_to)
        dates = list(set(date_from))
        dates.sort()
        meas_points_merged = []
        for i in range(len(dates) - 1):
            good_sen_config = {}
            for sen_config in sensor_cfgs:
                # & is bitwise -> the operands would just be True/False hence using and is fine
                if (sen_config['date_from'] <= dates[i]) and (sen_config.get('date_to') > dates[i]):
                    good_sen_config = sen_config.copy()
            # empty dict is falsy -> != {} check is not required
            if good_sen_config:
                if sensors:
                    for sensor in sensors:
                        if (sensor['date_from'] <= dates[i]) and (sensor['date_to'] > dates[i]):
                            good_sen_config.update(sensor)
                if mount_arrgmts:
                    for mount_arrgmt in mount_arrgmts:
                        if (mount_arrgmt['date_from'] <= dates[i]) and (mount_arrgmt['date_to'] > dates[i]):
                            good_sen_config.update(mount_arrgmt)
                good_sen_config['date_to'] = dates[i + 1]
                good_sen_config['date_from'] = dates[i]
                meas_points_merged.append(good_sen_config)
        # replace 'date_to' if equals to 'DATE_INSTEAD_OF_NONE'
        for meas_point in meas_points_merged:
            if meas_point.get('date_to') and meas_point.get('date_to') == DATE_INSTEAD_OF_NONE:
                meas_point['date_to'] = None
        return meas_points_merged

    def __get_properties(self):
        meas_props = []
        for meas_point in self._meas_data_model:
            # col_names_raised = _raise_child(meas_point, child_to_raise='column_name')
            # sen_cfgs = _raise_child(col_names_raised, child_to_raise='sensor_config')
            sen_cfgs = _raise_child(meas_point, child_to_raise='sensor_config')
            calib_raised = _raise_child(meas_point, child_to_raise='calibration')
            if not calib_raised:
                sensors = _raise_child(meas_point, child_to_raise='sensor')
            else:
                sensors = _raise_child(calib_raised, child_to_raise='sensor')
            mounting_arrangements = _raise_child(meas_point, child_to_raise='mounting_arrangement')

            if not mounting_arrangements:
                meas_point_merged = self.__meas_point_merge(sensor_cfgs=sen_cfgs, sensors=sensors)
            else:
                meas_point_merged = self.__meas_point_merge(sensor_cfgs=sen_cfgs, sensors=sensors,
                                                            mount_arrgmts=mounting_arrangements)
            for merged_meas_point in meas_point_merged:
                meas_props.append(merged_meas_point)
        return meas_props

    def __get_properties_by_type(self, measurement_type_id):
        merged_properties = copy.deepcopy(self.__meas_properties)
        meas_list = []
        for meas_point in merged_properties:
            meas_type = meas_point.get('measurement_type_id')
            if meas_type and meas_type == measurement_type_id:
                meas_list.append(meas_point)
        return meas_list

    def __get_properties_as_dict(self, measurement_type_id=None):
        """
        Get the flattened properties as a dictionary with name as the key. This is for easy use for accessing a
        measurement point.

        e.g. mm1.measurements['Spd1']

        :return: Flattened properties as a dictionary
        :rtype:  dict
        """
        meas_dict = {}
        merged_properties = copy.deepcopy(self.__meas_properties)
        for meas_point in merged_properties:
            meas_point_name = meas_point['name']
            if meas_point['measurement_type_id'] == measurement_type_id or not measurement_type_id:
                if meas_point_name in meas_dict.keys():
                    meas_dict[meas_point_name].append(meas_point)
                else:
                    meas_dict[meas_point_name] = [meas_point]
        return meas_dict

    def __get_table_for_cols(self, columns_to_show):
        """
        Get table of measurements for specific columns.
        :param columns_to_show: Columns required to show in table.
        :type columns_to_show:  list(str)
        :return:                Table as a pandas DataFrame
        :rtype:                 pd.DataFrame
        """
        temp_df = pd.DataFrame(self.__meas_properties)
        # select the common columns that are available
        avail_cols = [col for col in columns_to_show if col in temp_df.columns]
        if not avail_cols:
            raise KeyError('No data to show from the list of columns provided')
        # Drop all rows that have no data for the avail_cols
        temp_df.dropna(axis=0, subset=avail_cols, how='all', inplace=True)
        if temp_df.empty:
            raise KeyError('No data to show from the list of columns provided')
        # Name needs to be included in the grouping but 'date_from' and 'date_to' should not be
        # as we filter for them later
        required_in_avail_cols = {'include': ['name'], 'remove': ['date_from', 'date_to']}
        for include_col in required_in_avail_cols['include']:
            if include_col not in avail_cols:
                avail_cols.insert(0, include_col)
        for remove_col in required_in_avail_cols['remove']:
            if remove_col in avail_cols:
                avail_cols.remove(remove_col)
        # Remove duplicates resulting from other info been dropped.
        temp_df.sort_values(['name', 'date_from'], ascending=[True, True], inplace=True)
        temp_df.fillna('-', inplace=True)  # groupby drops nan so need to fill them in
        # group duplicate data for the columns available
        grouped_by_avail_cols = temp_df.groupby(avail_cols)
        # get date_to from the last row in each group to assign to the first row.
        new_date_to = grouped_by_avail_cols.last()['date_to']
        df = grouped_by_avail_cols.first()[['date_from', 'date_to']]
        df['date_to'] = new_date_to
        df.reset_index(level=avail_cols, inplace=True)
        df.sort_values(['name', 'date_from'], ascending=[True, True], inplace=True)
        # get titles
        title_cols = _rename_to_title(list_or_dict=list(df.columns), schema=self._schema)
        df.columns = title_cols
        df.set_index('Name', inplace=True)
        df.replace(DATE_INSTEAD_OF_NONE, '-', inplace=True)
        return df

    # can this function be split into smaller ones?
    def get_table(self, detailed=False, wind_speeds=False, wind_directions=False, calibrations=False,
                  mounting_arrangements=False, columns_to_show=None):
        """
        Get tables to show information about the measurements made.

        :param detailed:              For a more detailed table that includes how the sensor is programmed into the logger,
                                      information about the sensor itself and how it is mounted on the mast if it was.
        :type detailed:               bool
        :param wind_speeds:           Wind speed specific details.
        :type wind_speeds:            bool
        :param wind_directions:       Wind speed specific details.
        :type wind_directions:        bool
        :param calibrations:          Wind speed specific details.
        :type calibrations:           bool
        :param mounting_arrangements: Wind speed specific details.
        :type mounting_arrangements:  bool
        :param columns_to_show:       Optionally provide a list of column names you want to see in a table. This list
                                      should be pulled from the list of keys available in the measurements.properties.
                                      'name', 'date_from' and 'date_to' are always inserted so no need to include them
                                      in your list.
        :type columns_to_show:        list(str) or None
        :return:                      A table showing information about the measurements made by this measurement station.
        :rtype:                       pd.DataFrame

        **Example usage**
        ::
            import brightwind as bw
            mm1 = bw.MeasurementStation(bw.demo_datasets.demo_wra_data_model)
            mm1.measurements.get_table()

        To get a more detailed table::
            mm1.measurements.get_table(detailed=True)

        To get wind speed specific details::
            mm1.measurements.get_table(wind_speeds=True)

        To get wind speed specific details::
            mm1.measurements.get_table(wind_directions=True)

        To get calibration specific details::
            mm1.measurements.get_table(calibrations=True)

        To get mounting specific details::
            mm1.measurements.get_table(mounting_arrangements=True)

        To make your own table::
            columns = ['calibration.slope', 'calibration.offset', 'calibration.report_file_name', 'date_of_calibration']
            mm1.measurements.get_table(columns_to_show=columns)

        """
        df = pd.DataFrame()
        if not (detailed and wind_speeds and wind_directions \
                and calibrations and mounting_arrangements and columns_to_show):
            # default summary table
            list_for_df = self.__get_parent_properties()
            list_for_df_with_titles = []
            for row in list_for_df:
                list_for_df_with_titles.append(_rename_to_title(list_or_dict=row, schema=self._schema))
            df = pd.DataFrame(list_for_df_with_titles, columns=_extract_keys_to_unique_list(list_for_df_with_titles))
            # order rows
            order_index = dict(zip(MEAS_TYPE_ORDER, range(len(MEAS_TYPE_ORDER))))
            df['meas_type_rank'] = df['Measurement Type'].map(order_index)
            df.sort_values(['meas_type_rank', 'Height [m]'], ascending=[True, False], inplace=True)
            df.drop('meas_type_rank', 1, inplace=True)
            df.set_index('Name', inplace=True)
            df.fillna('-', inplace=True)
        elif detailed:
            cols_required = ['name', 'oem', 'model', 'sensor_type_id', 'sensor.serial_number',
                             'height_m', 'boom_orientation_deg',
                             'date_from', 'date_to', 'connection_channel', 'measurement_units_id',
                             'sensor_config.slope', 'sensor_config.offset', 'calibration.slope', 'calibration.offset',
                             'sensor_config.notes', 'sensor.notes']
            df = pd.DataFrame(self.__meas_properties)
            # get what is common from both lists and use this to filter df
            cols_required = [col for col in cols_required if col in df.columns]
            df = df[cols_required]
            # order rows
            if 'sensor_type_id' in df.columns:
                order_index = dict(zip(SENSOR_TYPE_ORDER, range(len(SENSOR_TYPE_ORDER))))
                df['sensor_rank'] = df['sensor_type_id'].map(order_index)
                df.sort_values(['sensor_rank', 'height_m'], ascending=[True, False], inplace=True)
                df.drop('sensor_rank', 1, inplace=True)
            else:
                df.sort_values(['name', 'height_m'], ascending=[True, False], inplace=True)
            # get titles
            title_cols = _rename_to_title(list_or_dict=list(df.columns), schema=self._schema)
            df.columns = title_cols
            # tidy up
            df.set_index('Name', inplace=True)
            df.fillna('-', inplace=True)
            df.replace(DATE_INSTEAD_OF_NONE, '-', inplace=True)
        elif wind_speeds:
            cols_required = ['name', 'measurement_type_id', 'oem', 'model', 'sensor.serial_number', 'is_heated',
                             'height_m', 'boom_orientation_deg', 'mounting_type_id',
                             'date_from', 'date_to', 'connection_channel',
                             'sensor_config.slope', 'sensor_config.offset', 'calibration.slope', 'calibration.offset',
                             'sensor_config.notes', 'sensor.notes']
            df = pd.DataFrame(self.__meas_properties)
            # get what is common from both lists and use this to filter df
            cols_required = [col for col in cols_required if col in df.columns]
            df = df[cols_required]
            df = df[df['measurement_type_id'] == 'wind_speed']
            df.drop('measurement_type_id', 1, inplace=True)
            # order rows
            df.sort_values(['height_m', 'name'], ascending=[False, True], inplace=True)
            # get titles
            title_cols = _rename_to_title(list_or_dict=list(df.columns), schema=self._schema)
            df.columns = title_cols
            # tidy up
            df.set_index('Name', inplace=True)
            df.fillna('-', inplace=True)
            df.replace(DATE_INSTEAD_OF_NONE, '-', inplace=True)
        elif wind_directions:
            cols_required = ['name', 'measurement_type_id', 'oem', 'model', 'sensor.serial_number', 'is_heated',
                             'height_m', 'boom_orientation_deg', 'vane_dead_band_orientation_deg',
                             'orientation_reference_id',
                             'date_from', 'date_to', 'connection_channel',
                             'sensor_config.slope', 'sensor_config.offset',
                             'sensor_config.notes', 'sensor.notes']
            df = pd.DataFrame(self.__meas_properties)
            # get what is common from both lists and use this to filter df
            cols_required = [col for col in cols_required if col in df.columns]
            df = df[cols_required]
            df = df[df['measurement_type_id'] == 'wind_direction']
            df.drop('measurement_type_id', 1, inplace=True)
            # order rows
            df.sort_values(['height_m', 'name'], ascending=[False, True], inplace=True)
            # get titles
            title_cols = _rename_to_title(list_or_dict=list(df.columns), schema=self._schema)
            df.columns = title_cols
            # tidy up
            df.set_index('Name', inplace=True)
            df.fillna('-', inplace=True)
            df.replace(DATE_INSTEAD_OF_NONE, '-', inplace=True)
        elif calibrations:
            cols_required = ['calibration.slope', 'calibration.offset', 'calibration.report_file_name',
                             'date_of_calibration', 'calibration_organisation', 'place_of_calibration',
                             'calibration.uncertainty_k_factor', 'calibration.update_at', 'calibration.notes']
            df = self.__get_table_for_cols(cols_required)
        elif mounting_arrangements:
            cols_required = ['mounting_type_id', 'boom_orientation_deg', 'orientation_reference_id', 'boom_oem',
                             'boom_model', 'boom_diameter_mm', 'boom_length_mm', 'distance_from_mast_to_sensor_mm',
                             'upstand_height_mm', 'upstand_diameter_mm', 'vane_dead_band_orientation_deg',
                             'mounting_arrangement.notes']
            df = self.__get_table_for_cols(cols_required)
        elif columns_to_show:
            df = self.__get_table_for_cols(columns_to_show)
        return df

    def __get_names(self, measurement_type_id=None):
        """
        Get the names of measurements for a particular measurement_type or all of them if measurement_type_id is None.

        :param measurement_type_id: The measurement_type_id to filter for the names.
        :type measurement_type_id:  str or None
        :return:                    The list of names.
        :rtype:                     list(str)
        """
        names = []
        for meas_point in self.__meas_properties:  # use __meas_properties as it is a list and holds it's order
            meas_type = meas_point.get('measurement_type_id')
            meas_name = meas_point.get('name')
            if measurement_type_id:
                if meas_type and meas_type in measurement_type_id:
                    if meas_name not in names:
                        names.append(meas_point.get('name'))
            else:
                if meas_name not in names:
                    names.append(meas_point.get('name'))
        return names

    def get_heights(self, names=None, measurement_type_id=None):
        """
        Get the heights of the measurements.

        A list of measurement names can be provided to filter the results. If names are provided
        the measurement_type_id is ignored.

        A measurement_type_id can be provided to filter the results. Measurement types available can be
        found by running the following after initialisation:
        MeasurementStation.measurements.get_table()

        :param names:               Optional list of measurement names to filter by.
        :type names:                list(str) or str or None
        :param measurement_type_id: Optional measurement type to filter by.
        :type measurement_type_id:  str
        :return:                    The heights of the measurements.
        :rtype:                     list(float)
        """
        heights = []
        if not names:
            names = self.__get_names(measurement_type_id=measurement_type_id)
        if isinstance(names, str):
            names = [names]
        for name in names:
            name_found = False  # used to fill in a NaN if the name isn't found to keep consistent order
            for meas_point in self.__meas_properties:  # use __meas_properties as it is a list and holds it's order
                if meas_point['name'] == name and meas_point.get('height_m'):
                    heights.append(meas_point['height_m'])
                    name_found = True
                    break
                elif meas_point['name'] == name and not meas_point.get('height_m'):
                    heights.append(np.NaN)
                    name_found = True
                    break
            if not name_found:
                heights.append(np.NaN)
        return heights


class _MastSectionGeometry:
    def __init__(self):
        raise NotImplementedError<|MERGE_RESOLUTION|>--- conflicted
+++ resolved
@@ -295,12 +295,8 @@
     :param child_to_raise:
     :return:
     """
-<<<<<<< HEAD
+    # ACCOUNT FOR 'DATE_OF_CALIBRATION' WHEN RAISING UP MULTIPLE CALIBRATIONS
     if not dictionary:
-=======
-    # ACCOUNT FOR 'DATE_OF_CALIBRATION' WHEN RAISING UP MULTIPLE CALIBRATIONS
-    if dictionary is None:
->>>>>>> c9941b20
         return None
     new_dict = dictionary.copy()
     for key, value in dictionary.items():
