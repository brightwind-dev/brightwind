--- conflicted
+++ resolved
@@ -292,11 +292,7 @@
                         end = str((start_times[i + 1] - resolution).time())
                         time_wspds[i] = pd.DataFrame(anemometers_df).between_time(start, end)
                         mean_time_wspds[i] = time_wspds[i][(time_wspds[i] > min_speed).all(axis=1)].mean().dropna()
-<<<<<<< HEAD
-                        
-                    if len(mean_time_wspds[i])==0:
-                        raise Exception ('Coverage too low for segments_per_day resolution. Shear cannot be done.')
-=======
+
                 
                 for i in range(0, len(mean_time_wspds)):
                     try:
@@ -315,7 +311,6 @@
                         if calc_method == 'log_law':
                             slope[i], intercept[i] = np.nan, np.nan
                             roughness[i] = np.nan
->>>>>>> 0c87e300
 
                 if calc_method == 'power_law':
                     alpha_df = pd.concat([alpha_df, alpha], axis=1)
