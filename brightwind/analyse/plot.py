import matplotlib.pyplot as plt
import matplotlib as mpl
from matplotlib.dates import DateFormatter
import matplotlib.dates as mdates
import matplotlib.lines as mlines
import calendar
import numpy as np
import pandas as pd
import os
from brightwind.utils import utils
import brightwind as bw
from pandas.plotting import register_matplotlib_converters
from brightwind.utils.utils import _convert_df_to_series
import re
import six
from colormap import rgb2hex, rgb2hls, hls2rgb
from matplotlib.ticker import PercentFormatter
from matplotlib.colors import ListedColormap, to_hex, LinearSegmentedColormap
import warnings
from matplotlib.patches import Patch

register_matplotlib_converters()

__all__ = ['plot_timeseries',
           'plot_scatter',
           'plot_scatter_wspd',
           'plot_scatter_wdir',
           'plot_scatter_by_sector',
           'plot_sector_ratio']
#
# try:
#     if 'Gotham Rounded' in \
#             [mpl.font_manager.FontProperties(fname=i).get_name() for i in mpl.font_manager.findSystemFonts()]:
#         mpl.rcParams['font.family'] = 'Gotham Rounded'
# except Exception as ex:
#     raise 'Found exception when checking installed fonts. {}'.format(str(ex))
#
plt.style.use(os.path.join(os.path.dirname(__file__), 'bw.mplstyle'))


class _ColorPalette:

    def __init__(self):
        """
        Color palette to be used for plotting graphs and tables. This Class generates also color_list, color_map,
        color_map_cyclical and some adjusted lightness color variables that are created from the main colors defined
        below and used by several brightwind functions. The color_map, color_map_cyclical and the adjusted lightness
        color variables can also be set independently from the main colors as for examples below.

        1) The main colors used to define the color palette are:
            self.primary = '#9CC537'        # slightly darker than YellowGreen #9acd32, rgb(156/255, 197/255, 55/255)
            self.secondary = '#2E3743'      # asphalt, rgb(46/255, 55/255, 67/255)
            self.tertiary = '#9B2B2C'       # red'ish, rgb(155/255, 43/255, 44/255)
            self.fourth = '#E57925'         # Vivid Tangelo, rgb(229/255, 121/255, 37/255)
            self.fifth = '#ffc008'          # Mikado Yellow, rgb(255/255, 192/255, 8/255)
            self.sixth = '#AB8D60'          # Bronze (Metallic), rgb(171/255, 141/255, 96/255)
            self.seventh = '#A4D29F'        # green'ish, rgb(164/255, 210/255, 159/255)
            self.eighth = '#01958a'         # Dark Cyan, rgb(1/255, 149/255, 138/255)
            self.ninth = '#3D636F'          # blue grey, rgb(61/255, 99/255, 111/255)
            self.tenth = '#A49E9D'          # Quick Silver, rgb(164/255, 158/255, 157/255)
            self.eleventh = '#DA9BA6'       # Parrot Pink, rgb(218/255, 155/255, 166/255)

           Some of these colors are then used to set other color lists and maps. For example the primary color is
           used to define the color_map.

        2) The adjusted lightness color variables derived from the main colors above are as below.
           Gradient goes from 0% (darkest) to 100% (lightest).
           See https://www.w3schools.com/colors/colors_picker.asp for more info.

            self.primary_10  # 10% lightness of primary
            self.primary_35  # lightness of primary
            self.primary_80  # lightness of primary
            self.primary_90  # 90% lightness of primary
            self.primary_95  # 95% lightness of primary
            self.tenth_40    # 40% lightness of tenth

        3) The color sequence used for defining the color_list variable is as below:
            color_list = [self.primary, self.secondary, self.tertiary, self.fourth, self.fifth, self.sixth,
                          self.seventh, self.eighth, self.ninth, self.tenth, self.eleventh, self.primary_35]

           This color list is used primarily in line and scatter plots.

        4) The color sequence used for defining the color_map variable is as below. This variable is a
           color map having a linear color pattern from the first color to the last color of the color_map_colors list.
            self.color_map_colors = [self.primary_95,  # lightest primary
                                      self.primary,     # primary
                                      self.primary_10]  # darkest primary

           This color map is used in the wind rose plot and also the 12x24 heat map plot from a shear by time of day.

        5) The color sequence used for defining the color_map_cyclical variable is as below. This variable is a
           color map having a cyclical color pattern from/to the first color of the color_map_cyclical_colors.
            self.color_map_cyclical_colors = [self.secondary, self.fifth, self.primary, self.tertiary, self.secondary]

           This sequence of colors is for plots where the pattern is cyclical such as a seasons. This is also used in
           12x24 plot from a shear by time of day.

        **Example usage**
        ::
            import brightwind as bw

            # The color palette used by brightwind library by default based on main colors can be visualised using
            # code below.

            import matplotlib.pyplot as plt
            fig, axes = plt.subplots()
            for i,c in enumerate(bw.analyse.plot.COLOR_PALETTE.color_list):
                axes.bar([i],1,color=c)

            # Main colors can be reset by using the code below for each color of the defined color palette. When doing
            # this the linked color_list, color_map, color_map_cyclical and adjusted lightness color variables are
            # automatically updated as a consequence.

            bw.analyse.plot.COLOR_PALETTE.primary = '#3366CC'

            # If required, the individual adjusted lightness colors can also be reset by using the example code below:

            bw.analyse.plot.COLOR_PALETTE.primary_10 = '#0a1429'

            # The colors used for defining the color_map can also be reset by using the example code below:

            bw.analyse.plot.COLOR_PALETTE.color_map_colors = ['#ccfffc',   # lightest primary
                                                              '#00b4aa',   # vert-dark
                                                              '#008079']   # darkest primary

            # The colors used for defining the color_map_cyclical can also be reset by using the example code below:

            bw.analyse.plot.COLOR_PALETTE.color_map_cyclical_colors = ['#ccfffc',   # lightest primary
                                                                       '#00b4aa',   # vert-dark
                                                                       '#008079',   # darkest primary
                                                                       '#ccfffc']   # lightest primary

            # The hex color value corresponding to an input color adjusted by a percentage lightness (e.g 0.5 %)
            # can be derived as below:

            bw.analyse.plot.COLOR_PALETTE._adjust_color_lightness('#171a28', 0.5)

        """
        self.primary = '#9CC537'        # slightly darker than YellowGreen #9acd32, rgb(156/255, 197/255, 55/255)
        self.secondary = '#2E3743'      # asphalt, rgb(46/255, 55/255, 67/255)
        self.tertiary = '#9B2B2C'       # red'ish, rgb(155/255, 43/255, 44/255)
        self.fourth = '#E57925'         # Vivid Tangelo, rgb(229/255, 121/255, 37/255)
        self.fifth = '#ffc008'          # Mikado Yellow, rgb(255/255, 192/255, 8/255)
        self.sixth = '#AB8D60'          # Bronze (Metallic), rgb(171/255, 141/255, 96/255)
        self.seventh = '#A4D29F'        # green'ish, rgb(164/255, 210/255, 159/255)
        self.eighth = '#01958a'         # Dark Cyan, rgb(1/255, 149/255, 138/255)
        self.ninth = '#3D636F'          # blue grey, rgb(61/255, 99/255, 111/255)
        self.tenth = '#A49E9D'          # Quick Silver, rgb(164/255, 158/255, 157/255)
        self.eleventh = '#DA9BA6'       # Parrot Pink, rgb(218/255, 155/255, 166/255)

        self._color_map_colors = None
        self._color_map_cyclical_colors = None

        # set the mpl color cycler to our colors. It has 10 colors
        # mpl.rcParams['axes.prop_cycle']

    @property
    def primary(self):
        return self._primary

    @primary.setter
    def primary(self, val):
        self._primary = val
        self.primary_10 = self._adjust_color_lightness(self._primary, 0.1)  # darkest green, 10% lightness of primary
        self.primary_35 = self._adjust_color_lightness(self._primary, 0.35)  # dark green, 35% lightness of primary
        self.primary_80 = self._adjust_color_lightness(self._primary, 0.80)  # light green, 80% lightness of primary
        self.primary_90 = self._adjust_color_lightness(self._primary, 0.90)  # light green, 90% lightness of primary
        self.primary_95 = self._adjust_color_lightness(self._primary, 0.95)  # lightest green, 95% lightness of primary

    @property
    def tenth(self):
        return self._tenth

    @tenth.setter
    def tenth(self, val):
        self._tenth = val
        self.tenth_40 = self._adjust_color_lightness(self._tenth, 0.4)  # darker grayish red, 40% lightness of tenth

    @property
    def color_list(self):
        return [self.primary, self.secondary, self.tertiary, self.fourth, self.fifth, self.sixth,
                self.seventh, self.eighth, self.ninth, self.tenth, self.eleventh, self.primary_35]

    @property
    def color_map(self):
        return self._set_col_map('color_map', self._get_color_map_colors())

    @staticmethod
    def _set_col_map(color_map_name, col_map_colors):
        return LinearSegmentedColormap.from_list(color_map_name, col_map_colors, N=256)

    @property
    def color_map_colors(self):
        return self._get_color_map_colors()

    @color_map_colors.setter
    def color_map_colors(self, val):
        self._color_map_colors = val

    def _get_color_map_colors(self):
        if self._color_map_colors:
            # if the user has set a new color_map_color, use them.
            color_map_colors = self._color_map_colors
        else:
            # if the user has not set a new one, use our default colors.
            color_map_colors = [self.primary_95,  # lightest primary
                                self.primary,     # primary
                                self.primary_10]  # darkest primary
        return color_map_colors

    @property
    def color_map_cyclical(self):
        return self._set_col_map('color_map_cyclical', self._get_color_map_cyclical_colors())

    @property
    def color_map_cyclical_colors(self):
        return self._get_color_map_cyclical_colors()

    @color_map_cyclical_colors.setter
    def color_map_cyclical_colors(self, val):
        self._color_map_cyclical_colors = val

    def _get_color_map_cyclical_colors(self):
        if self._color_map_cyclical_colors:
            # if the user has set a new color_map_cyclical_color, use them.
            color_map_cyclical_colors = self._color_map_cyclical_colors
        else:
            # if the user has not set a new one, use our default colors.
            color_map_cyclical_colors = [self.secondary, self.fifth, self.primary, self.tertiary, self.secondary]
        return color_map_cyclical_colors

    @staticmethod
    def _adjust_color_lightness(input_color, lightness_factor):
        """
        Generate the color corresponding to the input primary color corrected by a lightness factor indicating the
        percentage lightness. Lighter colors are obtained with a factor > 0.5 and darker colors with a factor < 0.5.
        This function is converting the input color to hue, saturation, lightness (hsl) format and adjusting only the
        lightness value. See https://www.w3schools.com/colors/colors_picker.asp for more info.

        :param input_color:         Input base color to adjust. It can accept any matplotlib recognised color inputs.
                                    (see https://matplotlib.org/stable/tutorials/colors/colors.html) or `numpy.ma.masked`
        :type input_color:          str, tuple, list
        :param lightness_factor:    Percentage of lightness (>0.5) or darkness (<0.5). Value should be between 0 and 1.
        :type lightness_factor:     float
        :return:                    color in hex format
        :rtype:                     hex
        """
        
        lightness_factor = 0 if lightness_factor is None else lightness_factor
        if lightness_factor < 0 or lightness_factor > 1:
            raise TypeError("Invalid lightness_factor, this should be between or equal to 0 and 1.")

        r, g, b = tuple(255 * np.array(mpl.colors.to_rgb(input_color)))  # convert to rgb format
        hue, lightness, saturation = rgb2hls(r / 255.0, g / 255.0, b / 255.0)
        r, g, b = hls2rgb(hue, lightness_factor, saturation)
        return mpl.colors.to_hex([r, g, b])


COLOR_PALETTE = _ColorPalette()


def _colormap_to_colorscale(cmap, n_colors):
    """
    Function that transforms a matplotlib colormap to a list of colors
    """
    return [to_hex(cmap(k*1/(n_colors-1))) for k in range(n_colors)]


def plot_monthly_means(data, coverage=None, ylbl='', legend=True, external_legend=False,  show_grid=True,
                       xtick_delta='1MS'):
    """
    Plots the monthly means where x is the time axis. Monthly mean data and coverage can be derived using brightwind
    function average_data_by_period(data, period='1MS', return_coverage=True).

    :param data:            A Series or DataFrame with data aggregated as the mean for each month.
    :type data:             pd.Series or pd.DataFrame
    :param coverage:        A Series with data coverage for each month. Optional.
                            The coverage is plotted along with the data only if a single series is passed to data.
    :type coverage:         None or pd.Series, optional
    :param ylbl:            y axis label used on the left hand axis, defaults to ''.
    :type ylbl:             str, optional
    :param legend:          Flag to show a legend (True) or not (False). Default is True.
    :type legend:           bool, optional
    :param external_legend: Flag to show legend outside and above the plot area (True) or show it inside
                            the plot (False). Default is False.
    :type external_legend:  bool, optional
    :param show_grid:       Flag to show a grid in the plot area (True) or not (False) when 'coverage' is None.
                            Default True.
                            When 'coverage' is not None then the grid is always shown.
    :type show_grid:        bool, optional
    :param xtick_delta:     String to give the frequency of x ticks and their associated labels. Given as a pandas
                            frequency string, remembering that S at the end is required for months starting on the first
                            day of the month. Default '1MS'.
    :type xtick_delta:      str, optional
    :return:                A plot of monthly means for the input data.
    :rtype:                 matplotlib.figure.Figure

     **Example usage**
    ::
        import brightwind as bw
        data = bw.load_csv(bw.demo_datasets.demo_data)
        monthly_means, coverage = bw.average_data_by_period(data[['Spd80mN','Spd80mS']], period='1MS',
                                                            return_coverage=True)
        
        # to plot monthly mean speed for all speeds without coverage and legend outside and above the plot area.
        bw.analyse.plot.plot_monthly_means(monthly_means, ylbl='Speed [m/s]', legend=True, external_legend=True,
                                           xtick_delta='1MS')

        # to plot monthly mean speed for all speeds without coverage, legend inside and not to show the grid.
        bw.analyse.plot.plot_monthly_means(monthly_means, ylbl='Speed [m/s]', legend=True, external_legend=True, 
                                           show_grid=False)

        # to plot monthly mean speed with coverage and xticks every 3 months.
        bw.analyse.plot.plot_monthly_means(monthly_means.Spd80mN, coverage.Spd80mN_Coverage, 
                                           ylbl='Speed [m/s]', legend=True, external_legend=False, xtick_delta='3MS')

    """
    fig = plt.figure(figsize=(15, 8))
    ax = fig.add_axes([0.1, 0.1, 0.8, 0.8])

    is_dataframe = len(data.shape) > 1
    legend_items = list(data.columns) if is_dataframe else [data.name]

    if is_dataframe:
        ax.set_prop_cycle(color=COLOR_PALETTE.color_list)
        ax.plot(data, '-o')
    else:
        ax.plot(data, '-o', color=COLOR_PALETTE.primary)   

    if legend:
        ncol_legend = min((len(legend_items)+1)//2, 6) if len(legend_items) > 6 else 6
        legend_kwargs = {
            'bbox_to_anchor': (0.5, 1), 'loc': 'lower center', 'ncol': ncol_legend,
            } if external_legend else {}
        ax.legend(legend_items, **legend_kwargs)

    ax.set_ylabel(ylbl)

    start_date = data.index[0]
    end_date = data.index[-1]
    xticks = pd.date_range(
        start=pd.Timestamp(year=start_date.year, month=start_date.month, day=1), end=end_date, freq=xtick_delta
        )
    ax.set_xticks(xticks[(xticks >= start_date) & (xticks <= end_date)])
    ax.xaxis.set_major_formatter(DateFormatter("%Y-%m-%d"))
    fig.autofmt_xdate(rotation=20, ha='center')
    ax.set_xlim(data.index[0] - pd.Timedelta('20days'), data.index[-1] + pd.Timedelta('20days'))

    if show_grid:
        ax.grid(linestyle='-', color='lightgrey')

    if coverage is not None:
        plot_coverage = not (len(coverage.shape) > 1 and coverage.shape[1] > 1)

        if plot_coverage:
            ax.clear()
            line = ax.plot(data, '-o', color=COLOR_PALETTE.secondary, label=data.name)
            ax2 = ax.twinx()

            for month, coverage in zip(coverage.index, coverage.values):
                ax2.imshow(np.array([[mpl.colors.to_rgb(COLOR_PALETTE.primary)],
                                     [mpl.colors.to_rgb(COLOR_PALETTE.primary_80)]]),
                           interpolation='gaussian', extent=(mdates.date2num(month - pd.Timedelta('10days')),
                                                             mdates.date2num(month + pd.Timedelta('10days')),
                                                             0, coverage), aspect='auto', zorder=1)
                ax2.bar(mdates.date2num(month), coverage, edgecolor=COLOR_PALETTE.secondary, linewidth=0.3,
                        fill=False, zorder=0)
            ax2.set_ylim(0, 1)
            ax.set_ylim(bottom=0)
            ax.set_xlim(data.index[0] - pd.Timedelta('20days'), data.index[-1] + pd.Timedelta('20days'))
            ax.set_zorder(3)
            ax2.yaxis.grid(True, color='lightgrey')
            ax2.set_axisbelow(True)
            ax.patch.set_visible(False)
            ax2.set_ylabel('Coverage [-]')
            ax.set_ylabel(ylbl)
            if legend:
                # Patch needed purely for legend
                coverage_patch = Patch(facecolor=COLOR_PALETTE.primary, 
                                       edgecolor=COLOR_PALETTE.secondary,
                                       linewidth=0.3,
                                       label='Data coverage')
                handles = [line[0], coverage_patch]
                labels = [data.name, 'Data coverage']
                fig = plt.gcf()  # Get current figure
                legend_kwargs = {
                    'bbox_to_anchor': (0.5, 0.96), 'loc': 'upper center', 'ncol': 2
                    } if external_legend else {'bbox_to_anchor': (0.1, 0.1), 'loc': 'lower left'}
                fig.legend(handles, labels, **legend_kwargs)
            ax2.yaxis.tick_right()
            ax2.yaxis.set_label_position("right")
            ax.set_xticks(xticks[(xticks >= start_date) & (xticks <= end_date)])
            ax.xaxis.set_major_formatter(DateFormatter("%Y-%m-%d"))
            for tick in ax.get_xticklabels():
                tick.set_rotation(20)
                tick.set_horizontalalignment('center')
            plt.close()
            return ax2.get_figure()
    plt.close()
    return ax.get_figure()


def _timeseries_subplot(x, y, x_label=None, y_label=None, x_limits=None, y_limits=None, x_tick_label_angle=25,
                        line_marker_types=None, line_colors=None, subplot_title=None,
                        legend=True, ax=None, external_legend=False, legend_fontsize=12, show_grid=True):
    """
    Plots a timeseries subplot where x is the time axis.

    :param x:                       The x-axis values in a time format.
    :type x:                        pandas.core.indexes.datetimes.DatetimeIndex,
                                    list(pandas._libs.tslibs.timestamps.Timestamp) or list(numpy.datetime64)
                                    or np.array(numpy.datetime64)
    :param y:                       The y-axis values.
    :type y:                        pd.DataFrame, pd.Series or list or np.array
    :param x_label:                 Label for the x axis. Default is None.
    :type x_label:                  str or None
    :param y_label:                 Label for the y axis. Default is None.
    :type y_label:                  str or None
    :param x_limits:                x-axis min and max limits. Default is None.
    :type x_limits:                 tuple, None
    :param y_limits:                y-axis min and max limits. Default is None.
    :type y_limits:                 tuple, None
    :param x_tick_label_angle:      The angle to rotate the x-axis tick labels by.
                                    Default is 25, i.e. the tick labels will be horizontal.
    :type x_tick_label_angle:       float or int
    :param line_marker_types:       String or list of marker type(s) to use for the timeseries plot. Default is None.
                                    If only one marker type is provided then all timeseries will use the same marker,
                                    otherwise the number of marker types provided will need to be equal to the number
                                    of columns in the y input. Marker type options are as for
                                    https://matplotlib.org/stable/api/markers_api.html
    :type line_marker_types:        list or str or None
    :param line_colors:             Line colors used for the timeseries plot. Colors input can be given as:
                                        1) Single str (https://matplotlib.org/stable/gallery/color/named_colors.html)
                                           or Hex (https://www.w3schools.com/colors/colors_picker.asp) or tuple (Rgb):
                                           all plotted timeseries will use the same color.
                                        2) List of str or Hex or Rgb: the number of colors provided needs to be
                                           at least equal to the number of columns in the y input.
                                        3) None: the default COLOR_PALETTE.color_list will be used for plotting.
    :type line_colors:              str or list or tuple or None
    :param subplot_title:           Title show on top of the subplot. Default is None.
    :type subplot_title:            str or None
    :param legend:                  Boolean to choose if legend is shown. Default is True.
    :type legend:                   Bool
    :param ax:                      Subplot axes to which assign the subplot to in a plot. If None then a single plot is
                                    generated
    :type ax:                       matplotlib.axes._subplots.AxesSubplot or None
    :param external_legend:         Flag to show legend outside and above the plot area (True) or show it inside
                                    the plot (False). Default is False.
    :type external_legend:          bool
    :param legend_fontsize:         Font size for legend. Default 12.
    :type legend_fontsize:          int
    :param show_grid:               Flag to show a grid in the plot area (True) or not (False). Default True.
    :type show_grid:                bool
    :return:                        A timeseries subplot
    :rtype:                         matplotlib.axes._subplots.AxesSubplot

     **Example usage**
    ::
        import brightwind as bw
        import matplotlib.pyplot as plt
        data = bw.load_csv(bw.demo_datasets.demo_data)
        wspd_cols = ['Spd80mN', 'Spd80mS', 'Spd60mN', 'Spd60mS', 'Spd40mN', 'Spd40mS']

        # To plot only one subplot in a figure and set different marker types for each line
        fig, axes = plt.subplots(1, 1)
        bw.analyse.plot._timeseries_subplot(data.index, data[wspd_cols],
                                            line_marker_types=['.', 'o', 'v', '^', '<', None], ax=axes)

        # To plot multiple subplots in a figure without legend and with x and y labels and assigning subplot_title
        fig, axes = plt.subplots(2, 1)
        bw.analyse.plot._timeseries_subplot(data.index, data[wspd_cols], ax=axes[0], legend=False,
                                         x_label=None, y_label='Spd80mS', subplot_title='Speed [m/s]')
        bw.analyse.plot._timeseries_subplot(data.index, data.Dir78mS, ax=axes[1], legend=False,
                                         x_label='Time', y_label='Dir78mS', subplot_title='Direction [deg]')

        # To plot multiple timeseries with different x values/length in the same subplot,
        # only for 1st timeseries set marker type and color different than default, set legend for all timeseries
        fig, axes = plt.subplots(1, 1)
        ts_plot = bw.analyse.plot._timeseries_subplot(data['2016-02-10':'2016-03-10'].index,
                                                      data['2016-02-10':'2016-03-10'].Spd60mS, line_marker_types='.',
                                                      line_colors=bw.analyse.plot.COLOR_PALETTE.tertiary, ax=axes)
        ts_plot = bw.analyse.plot._timeseries_subplot(data.index, data[['Spd80mS','Spd60mN']], ax=axes)

        # To set the x and y axis limits by using a tuple, set x_tick_label_angle to 45 deg and change x_ticks major
        # label format to "W%W" and location to be weekly and the first day of the week (monday).
        import pandas as pd
        import matplotlib
        fig, axes = plt.subplots(1, 1)
        sub_plot = bw.analyse.plot._timeseries_subplot(data.index, data.Dir58mS, x_label='Dir78mS', y_label='Dir58mS',
                                               x_limits=(pd.datetime(2016,2,1),pd.datetime(2016,7,10)),
                                               y_limits=(250,300), x_tick_label_angle=45, ax=axes)
        sub_plot.axes.xaxis.set_major_locator(matplotlib.dates.WeekdayLocator(byweekday=0))
        sub_plot.axes.xaxis.set_major_formatter(matplotlib.dates.DateFormatter("W%W"))

        # To set the matplotlib default color list
        import matplotlib.pyplot as plt
        prop_cycle = plt.rcParams['axes.prop_cycle']
        mpl_colors = prop_cycle.by_key()['color']
        fig, axes = plt.subplots(1, 1)
        sub_plot = bw.analyse.plot._timeseries_subplot(data.index, data.Dir58mS, line_colors=mpl_colors)

        # To use an external legend without a grid displayed and size 8 font
        fig, axes = plt.subplots(1, 1)
        bw.analyse.plot._timeseries_subplot(data.index, data[wspd_cols],
                                            line_marker_types=['.', 'o', 'v', '^', '<', None], ax=axes, 
                                            external_legend=True, legend_fontsize=8, show_grid=False)

    """

    if line_colors is None:
        line_colors = COLOR_PALETTE.color_list

    if ax is None:
        ax = plt.gca()

    if type(y) is pd.Series:
        y = pd.DataFrame(y)
    elif type(y) is list:
        y = pd.DataFrame(y, columns=['y'])
    elif type(y) is dict:
        y = pd.DataFrame.from_dict(y)
    elif type(y) is np.ndarray:
        y = pd.DataFrame(y, columns=['y']) 

    if len(x) != len(y):
        ValueError("Length of x input is different than length of y input. Length of these must be the same.")

    if type(line_marker_types) is list:
        if len(y.columns) != len(line_marker_types):
            ValueError("You have provided 'line_markers_type' input as a list but length is different than the number "
                       "of columns provided for y input. Please make sure that length is the same.")
    elif (type(line_marker_types) is str) or (line_marker_types is None):
        line_marker_types = [line_marker_types] * len(y.columns)

    if type(line_colors) is list:
        if len(y.columns) > len(line_colors):
            ValueError("You have provided 'line_colors' input as a list but length is smaller than the number "
                       "of columns provided for y input. Please make sure that length is the same.")
    else:
        line_colors = [line_colors] * len(y.columns)

    for i_col, (col, marker_type) in enumerate(zip(y.columns, line_marker_types)):
        ax.plot(x, y.iloc[:, i_col], marker=marker_type, color=line_colors[i_col], label=col)

    if x_limits is None:
        if type(x) == pd.DatetimeIndex:
            x_min = x.min()
            x_max = x.max()
        else:
            x_min = np.min(x)
            x_max = np.max(x)
        x_limits = (x_min, x_max)
    ax.set_xlim(x_limits[0], x_limits[1])

    if y_limits is not None:
        # y_limits = (y_min, y_max)
        ax.set_ylim(y_limits[0], y_limits[1])

    ax.set_xlabel(x_label)
    ax.set_ylabel(y_label)

    ax.tick_params(axis="x", rotation=x_tick_label_angle)

    if legend:

<<<<<<< HEAD
        ncol_legend = min((len(legend_items)+1)//2, 6) if len(legend_items) > 6 else 6
=======
        ncol_legend = min((len(y.columns)+1)//2,6) if len(y.columns) > 6 else 6
>>>>>>> a5c40ed9
        legend_kwargs = {
            'bbox_to_anchor': (0.5, 1), 'loc': 'lower center', 'ncol': ncol_legend,
            } if external_legend else {}
        if legend_fontsize:
            legend_kwargs['fontsize'] = legend_fontsize
        ax.legend(**legend_kwargs)
    if show_grid:
        ax.grid(linestyle='-', color='lightgrey')

    if subplot_title is not None:
        ax.set_title(subplot_title, fontsize=mpl.rcParams['axes.labelsize'])

    return ax


def plot_timeseries(data, date_from=None, date_to=None, x_label=None, y_label=None, y_limits=None,
                    x_tick_label_angle=25, line_colors=None, legend=True, figure_size=(15, 8),
                    external_legend=False, legend_fontsize=12, show_grid=True):
    """
    Plot a timeseries of data.

    :param data:                    Data in the form of a Pandas DataFrame/Series to plot.
    :type data:                     pd.DataFrame, pd.Series
    :param date_from:               Start date as string in format YYYY-MM-DD or YYYY-MM-DD hh:mm. Start date is
                                    included in the sliced data. If format of date_from is YYYY-MM-DD, then the first
                                    timestamp of the date is used (e.g if date_from=2023-01-01 then 2023-01-01 00:00
                                    is the first timestamp of the sliced data). If date_from is not given then the
                                    sliced data are taken from the first timestamp of the dataset.
    :type date_from:                str
    :param date_to:                 End date as string in format YYYY-MM-DD or YYYY-MM-DD hh:mm. End date is not
                                    included in the sliced data. If format date_to is YYYY-MM-DD, then the last
                                    timestamp of the previous day is used (e.g if date_to=2023-02-01 then
                                    2023-01-31 23:50 is the last timestamp of the sliced data). If date_to is not given
                                    then the sliced data are taken up to the  last timestamp of the dataset.
    :type date_to:                  str
    :param x_label:                 Label for the x-axis. Default is None.
    :type x_label:                  str, None
    :param y_label:                 Label for the y-axis. Default is None.
    :type y_label:                  str, None
    :param y_limits:                y-axis min and max limits. Default is None.
    :type y_limits:                 tuple, None
    :param x_tick_label_angle:      The angle to rotate the x-axis tick labels by.
                                    Default is 25, i.e. the tick labels will be horizontal.
    :type x_tick_label_angle:       float or int
    :param line_colors:             Line colors used for the timeseries plot. Colors input can be given as:
                                        1) Single str (https://matplotlib.org/stable/gallery/color/named_colors.html)
                                           or Hex (https://www.w3schools.com/colors/colors_picker.asp) or tuple (Rgb):
                                           all plotted timeseries will use the same color.
                                        2) List of str or Hex or Rgb: the number of colors provided needs to be
                                           at least equal to the number of columns in the y input.
                                        3) None: the default COLOR_PALETTE.color_list will be used for plotting.
    :type line_colors:              str or list or tuple or None
    :param legend:                  Boolean to choose if legend is shown. Default is True.
    :type legend:                   Bool
    :param figure_size:             Figure size in tuple format (width, height). Default is (15, 8).
    :type figure_size:              tuple
    :param external_legend:         Flag to show legend outside and above the plot area (True) or show it inside
                                    the plot (False). Default is False.
    :type external_legend:          bool
    :param legend_fontsize:         Font size for legend. Default 12.
    :type legend_fontsize:          int
    :param show_grid:               Flag to show a grid in the plot area (True) or not (False). Default True.
    :type show_grid:                bool
    :return:                        A timeseries plot
    :rtype:                         matplotlib.figure.Figure

    **Example usage**
    ::
        import brightwind as bw
        data = bw.load_csv(bw.demo_datasets.demo_data)

        # To plot few variables
        bw.plot_timeseries(data[['Spd40mN', 'Spd60mS', 'T2m']])

        # To set a start date, do not show legend, and set x and y labels
        bw.plot_timeseries(data.Spd40mN, date_from='2017-09-01', x_label='Time', y_label='Spd40mN', legend=False)

        # To set an end date
        bw.plot_timeseries(data.Spd40mN, date_to='2017-10-01')

        # For specifying a slice and set axis tilted by 25 deg
        bw.plot_timeseries(data.Spd40mN, date_from='2017-09-01', date_to='2017-10-01', x_tick_label_angle=25)

        # To set the y-axis minimum to 0
        bw.plot_timeseries(data.Spd40mN, date_from='2017-09-01', date_to='2017-10-01', y_limits=(0, None))

        # To set the y-axis maximum to 25
        bw.plot_timeseries(data.Spd40mN, date_from='2017-09-01', date_to='2017-10-01', y_limits=(0, 25))

        # To change line colors respect default and set figure size to (20, 4)
        bw.plot_timeseries(data[['Spd40mN', 'Spd60mS', 'T2m']], line_colors= ['#009991', '#171a28',  '#726e83'],
                           figure_size=(20, 4))

        # To set the matplotlib default color list
        import matplotlib.pyplot as plt
        prop_cycle = plt.rcParams['axes.prop_cycle']
        mpl_colors = prop_cycle.by_key()['color']
        bw.plot_timeseries(data[['Spd40mN', 'Spd60mS', 'T2m']], line_colors= mpl_colors)

        # To use an external legend with fontsize 14 without grid displayed
        bw.plot_timeseries(data[['Spd40mN', 'Spd60mS', 'T2m']], external_legend=True, legend_fontsize=14, 
                           show_grid=False)

    """
    if line_colors is None:
        line_colors = COLOR_PALETTE.color_list

    fig, axes = plt.subplots(figsize=figure_size)
    if isinstance(data, pd.Series):
        data_to_slice = data.copy(deep=False).to_frame()
    else:
        data_to_slice = data.copy()
    sliced_data = utils.slice_data(data_to_slice, date_from, date_to)
    _timeseries_subplot(sliced_data.index, sliced_data, x_label=x_label, y_label=y_label,
                        y_limits=y_limits, x_tick_label_angle=x_tick_label_angle,
                        line_colors=line_colors, legend=legend, ax=axes, external_legend=external_legend,
                        legend_fontsize=legend_fontsize, show_grid=show_grid)
    plt.close()
    return fig


def _derive_axes_limits_for_scatter_plot(x, y):
    x_min, x_max = (round(np.nanmin(x) - 0.5), -(-np.nanmax(x) // 1))
    y_min, y_max = (round(np.nanmin(y) - 0.5), -(-np.nanmax(y) // 1))
    return x_min, x_max, y_min, y_max


def _scatter_subplot(x, y, trendline_y=None, trendline_x=None, line_of_slope_1=False,
                     x_label=None, y_label=None, x_limits=None, y_limits=None, axes_equal=True, subplot_title=None,
                     trendline_dots=False, scatter_color=None,
                     trendline_color=None, legend=True, scatter_name=None,
                     trendline_name=None, ax=None):
    """
    Plots a scatter subplot between the inputs x and y. The trendline_y data and the line of slope 1 passing through
    the origin are also shown if provided as input of the function.

    :param x:                   The x-axis values or reference variable.
    :type x:                    pd.Series or list np.array
    :param y:                   The y-axis values or target variable.
    :type y:                    pd.Series or list or np.array
    :param trendline_y:         Series or list or np.array of trendline y values.
    :type trendline_y:          pd.Series or list or np.array or None
    :param trendline_x:         X values to plot with trendline_y. If None then the x variable is used.
    :type trendline_x:          pd.Series or list or np.array or None
    :param line_of_slope_1:     Boolean to choose to plot the line with slope one and passing through the origin.
    :type line_of_slope_1:      Bool
    :param x_label:             Label for the x axis
    :type x_label:              str or None
    :param y_label:             Label for the y axis
    :type y_label:              str or None
    :param x_limits:            x-axis min and max limits.
    :type x_limits:             tuple, None
    :param y_limits:            y-axis min and max limits.
    :type y_limits:             tuple, None
    :param axes_equal:          Boolean to set the units for the x and y axes to be equal. If x_limits and y_limits are
                                both None then the two axes limits are set to be the same.
    :type axes_equal:           Bool
    :param subplot_title:       Title show on top of the subplot
    :type subplot_title:        str or None
    :param trendline_dots:      Boolean to chose if marker to use for the trendline is dot-line or a line
    :type trendline_dots:       Bool
    :param scatter_color:       Color to assign to scatter data. If None default is COLOR_PALETTE.primary
    :type scatter_color:        str or Hex or Rgb
    :param trendline_color:     Color to assign to trendline data. If None default is COLOR_PALETTE.secondary
    :type trendline_color:      str or Hex or Rgb
    :param legend:              Boolean to choose if legend is shown.
    :type legend:               Bool
    :param scatter_name:        Label to assign to scatter data in legend if legend is True. If None then the label
                                assigned is 'Data points'
    :type scatter_name:         str or None
    :param trendline_name:      Label to assign to trendline data in legend if legend is True. If None then the label
                                assigned is 'Regression line'
    :type trendline_name:       str or None
    :param ax:                  Subplot axes to which assign the subplot to in a plot. If None then a single plot is
                                generated
    :type ax:                   matplotlib.axes._subplots.AxesSubplot or None
    :return:                    A scatter subplot
    :rtype:                     matplotlib.axes._subplots.AxesSubplot

     **Example usage**
    ::
        import brightwind as bw
        data = bw.load_csv(bw.demo_datasets.demo_data)

        # To plot only one subplot in a figure without axis equal
        fig, axes = plt.subplots(1, 1)
        bw.analyse.plot._scatter_subplot(data.Spd80mN, data.Spd80mS, axes_equal=False, ax=axes)

        # To plot multiple subplots in a figure without legend and with x and y labels
        fig, axes = plt.subplots(1, 2)
        bw.analyse.plot._scatter_subplot(data.Spd80mN, data.Spd80mS, ax=axes[0], legend=False,
                                         x_label='Spd80mN', y_label='Spd80mS')
        bw.analyse.plot._scatter_subplot(data.Dir78mS, data.Dir58mS, ax=axes[1], legend=False,
                                         x_label='Dir78mS', y_label='Dir58mS')

        # To plot multiple scatters in the same subplot in a figure and set the legend
        fig, axes = plt.subplots(1, 1)
        scat_plot = bw.analyse.plot._scatter_subplot(data.Spd80mN, data.Spd80mS, ax=axes)
        scat_plot = bw.analyse.plot._scatter_subplot(data.Spd60mN, data.Spd60mS, ax=axes,
                                                     scatter_color=bw.analyse.plot.COLOR_PALETTE.tertiary)
        scat_plot.axes.legend(['Data1', 'Data2'])

        # To set the x and y axis limits by using a tuple.
        fig, axes = plt.subplots(1, 1)
        bw.analyse.plot._scatter_subplot(data.Dir78mS, data.Dir58mS, x_label='Dir78mS', y_label='Dir58mS',
                        x_limits=(50,300), y_limits=(250,300), ax=axes)

        # To show a trendline giving trendline_x and trendline_y data, assign the color of the trendline and
        # set the x and y labels
        fig, axes = plt.subplots(1, 1)
        bw.analyse.plot._scatter_subplot(data.Spd80mN, data.Spd80mS, trendline_y=[0, 15], trendline_x=[0, 10],
                        trendline_color = 'r', x_label="Reference", y_label="Target", ax=axes)

        # To show the line with slope 1 passing through the origin.
        fig, axes = plt.subplots(1, 1)
        bw.analyse.plot._scatter_subplot(data.Spd80mN, data.Spd80mS, line_of_slope_1=True, ax=axes)

        # To set the name of the scatter data and of the trendline.
        fig, axes = plt.subplots(1, 1)
        bw.analyse.plot._scatter_subplot(data.Spd80mN, data.Spd80mS, trendline_y=[0, 15], trendline_x=[0, 10],
                                         scatter_name='Data scatter', trendline_name='Regression line', ax=axes)
    """

    if ax is None:
        ax = plt.gca()

    if scatter_name is None:
        scatter_name = 'Data points'

    if trendline_name is None:
        trendline_name = 'Regression line'

    if trendline_dots is True:
        trendline_marker = 'o-'
    else:
        trendline_marker = '-'

    if scatter_color is None:
        scatter_color = COLOR_PALETTE.primary

    if trendline_color is None:
        trendline_color = COLOR_PALETTE.secondary

    if x_limits is None or y_limits is None:
        x_min, x_max, y_min, y_max = _derive_axes_limits_for_scatter_plot(x, y)

    if axes_equal:
        ax.set_aspect('equal')
        if x_limits is None and y_limits is None:
            axes_min = min(x_min, y_min)
            axes_max = max(x_max, y_max)
            x_limits = (axes_min, axes_max)
            y_limits = (axes_min, axes_max)

    if x_limits is None:
        x_limits = (x_min, x_max)
    if y_limits is None:
        y_limits = (y_min, y_max)

    ax.set_xlim(x_limits[0], x_limits[1])
    ax.set_ylim(y_limits[0], y_limits[1])

    no_dots = len(x)

    marker_size_max = 216
    marker_size_min = 18
    marker_size = -0.2 * no_dots + marker_size_max  # y=mx+c, m = (216 - 18) / (1000 - 0) i.e. slope changes up to 1000
    marker_size = marker_size_min if marker_size < marker_size_min else marker_size

    max_alpha = 0.7
    min_alpha = 0.3
    alpha = -0.0004 * no_dots + max_alpha  # y=mx+c, m = (0.7 - 0.3) / (1000 - 0) i.e. alpha changes up to 1000 dots
    alpha = min_alpha if alpha < min_alpha else alpha

    ax.scatter(x, y, marker='o', color=scatter_color, s=marker_size, alpha=alpha,
               edgecolors='none', label=scatter_name)

    if trendline_y is not None:
        if trendline_x is None:
            trendline_x = x

        ax.plot(trendline_x, trendline_y, trendline_marker, color=trendline_color, label=trendline_name)

    if line_of_slope_1:
        low_x, high_x = ax.get_xlim()
        low_y, high_y = ax.get_ylim()
        low = max(low_x, low_y)
        high = min(high_x, high_y)
        ax.plot([low, high], [low, high], color=COLOR_PALETTE.tenth_40, label='1:1 line')

    ax.set_xlabel(x_label)
    ax.set_ylabel(y_label)

    if legend:
        ax.legend()

    if subplot_title is not None:
        ax.set_title(subplot_title, fontsize=mpl.rcParams['ytick.labelsize'])

    return ax


def _get_best_row_col_number_for_subplot(number_subplots):
    # get all divisors of total number of subplots
    divs = {1, number_subplots}
    for i in range(2, int(np.sqrt(number_subplots)) + 1):
        if number_subplots % i == 0:
            divs.update((i, number_subplots // i))

    divs_list = sorted(list(divs))
    # get divisor number closer to sqrt of number_subplots
    diff_to_sqrt = [np.abs(np.sqrt(number_subplots) - i) for i in divs_list]
    div_closer_to_sqrt = divs_list[np.argmin(diff_to_sqrt)]
    other_divider = number_subplots / div_closer_to_sqrt

    best_row = min(div_closer_to_sqrt, other_divider)
    best_col = max(div_closer_to_sqrt, other_divider)

    return int(best_row), int(best_col)


def plot_scatter(x, y, trendline_y=None, trendline_x=None, line_of_slope_1=False,
                 x_label=None, y_label=None, x_limits=None, y_limits=None, axes_equal=True, figure_size=(10, 10.2),
                 trendline_dots=False, **kwargs):
    """
    Plots a scatter plot of x and y data. The trendline_y data is also shown if provided as input of the function.

    :param x:                   The x-axis values or reference variable.
    :type x:                    pd.Series or list or np.array
    :param y:                   The y-axis values or target variable.
    :type y:                    pd.Series or list or np.array
    :param trendline_y:         Series or list of trendline y values.
    :type trendline_y:          pd.Series or list or np.array or None
    :param trendline_x:         X values to plot with trendline_y. If None then the x variable is used.
    :type trendline_x:          pd.Series or list or np.array or None
    :param line_of_slope_1:     Boolean to choose to plot the line with slope one and passing through the origin.
    :type line_of_slope_1:      Bool
    :param x_label:             Label for the x-axis. If None, label will be taken from x_series name.
    :type x_label:              str, None
    :param y_label:             Label for the y-axis. If None, label will be taken from y_series name.
    :type y_label:              str, None
    :param x_limits:            x-axis min and max limits.
    :type x_limits:             tuple, None
    :param y_limits:            y-axis min and max limits.
    :type y_limits:             tuple, None
    :param axes_equal:          Boolean to set the units for the x and y axes to be equal. If x_limits and y_limits are
                                both None then the two axes limits are set to be the same.
    :type axes_equal:           Bool
    :param trendline_dots:      Boolean to chose if marker to use for the trendline is dot-line or a line
    :type trendline_dots:       Bool
    :param figure_size:         Figure size in tuple format (width, height)
    :type figure_size:          tuple
    :param kwargs:              Additional keyword arguments for matplotlib.pyplot.subplot
    :return:                    A scatter plot
    :rtype:                     matplotlib.figure.Figure

    **Example usage**
    ::
        import brightwind as bw
        data = bw.load_csv(bw.demo_datasets.demo_data)

        # To plot two variables against each other
        bw.plot_scatter(data.Spd80mN, data.Spd80mS)

        # To overwrite the default axis titles.
        bw.plot_scatter(data.Dir78mS, data.Dir58mS, x_label='Dir78mS', y_label='Dir58mS')

        # To set the x and y axis limits by using a tuple.
        bw.plot_scatter(data.Dir78mS, data.Dir58mS, x_label='Dir78mS', y_label='Dir58mS',
                        x_limits=(50,300), y_limits=(250,300))

        # To show a trendline line giving trendline_x and trendline_y data.
        bw.plot_scatter(data.Spd80mN, data.Spd80mS, trendline_y=[0, 15],trendline_x=[0, 10],
                        x_label="Reference", y_label="Target")

        # To show a line with slope 1 and passing through the origin.
        bw.plot_scatter(data.Spd80mN, data.Spd80mS, line_of_slope_1=True)

         # To set the plot axes as not equal.
         bw.plot_scatter(data.Spd80mN, data.Spd80mS, axes_equal=False)
    """
    if type(x) is pd.DataFrame:
        x = _convert_df_to_series(x)
    elif type(x) is np.ndarray or type(x) is list:
        x = pd.Series(x).rename('x')

    if type(y) is pd.DataFrame:
        y = _convert_df_to_series(y)
    elif type(y) is np.ndarray or type(y) is list:
        y = pd.Series(y).rename('y')

    # if x and y names are the same then rename pd.Series names to be unique
    if x.name == y.name:
        x = x.rename(x.name + '_x')
        y = y.rename(y.name + '_y')

    if x_label is None:
        x_label = x.name
    if y_label is None:
        y_label = y.name

    merged_df = pd.concat([x, y], join='inner', axis=1)
    x = merged_df[x.name]
    y = merged_df[y.name]

    if trendline_y is not None:
        legend = True
        if trendline_x is None:
            trendline_x = merged_df[x.name]
    else:
        legend = False

    if line_of_slope_1 is True:
        legend = True

    fig, axes = plt.subplots(figsize=figure_size, **kwargs)
    _scatter_subplot(x, y, trendline_y=trendline_y, trendline_x=trendline_x, line_of_slope_1=line_of_slope_1,
                     x_label=x_label, y_label=y_label, x_limits=x_limits, y_limits=y_limits, axes_equal=axes_equal,
                     trendline_dots=trendline_dots, legend=legend, ax=axes)

    plt.close()
    return fig


def plot_scatter_wdir(x_wdir_series, y_wdir_series, x_label=None, y_label=None,
                      x_limits=(0, 360), y_limits=(0, 360)):
    """
    Plots a scatter plot of two wind direction timeseries and adds a line from 0,0 to 360,360.

    :param x_wdir_series:            The x-axis values or reference wind directions.
    :type x_wdir_series:             pd.Series
    :param y_wdir_series:            The y-axis values or target wind directions.
    :type y_wdir_series:             pd.Series
    :param x_label:                  Title for the x-axis. If None, title will be taken from x_wdir_series name.
    :type x_label:                   str, None
    :param y_label:                  Title for the y-axis. If None, title will be taken from y_wdir_series name.
    :type y_label:                   str, None
    :param x_limits:                 x-axis min and max limits.
    :type x_limits:                  tuple
    :param y_limits:                 y-axis min and max limits.
    :type y_limits:                  tuple
    :return:                         A scatter plot
    :rtype:                          matplotlib.figure.Figure

    **Example usage**
    ::
        import brightwind as bw
        data = bw.load_csv(bw.demo_datasets.demo_data)

        #To plot few variables
        bw.plot_scatter_wdir(data.Dir78mS, data.Dir58mS)

        #To overwrite the default axis titles.
        bw.plot_scatter_wdir(data.Dir78mS, data.Dir58mS, x_label='Wind direction at 78m',
                             y_label='Wind direction at 58m')

        #To set the x and y axis limits by using a tuple.
        bw.plot_scatter_wdir(data.Dir78mS, data.Dir58mS, x_label='Reference', y_label='Target',
                             x_limits=(50,300), y_limits=(250,300))

    """
    if x_label is None:
        x_label = x_wdir_series.name + ' [°]'
    if y_label is None:
        y_label = y_wdir_series.name + ' [°]'
    scat_plot = plot_scatter(x_wdir_series, y_wdir_series, x_label=x_label, y_label=y_label,
                             x_limits=x_limits, y_limits=y_limits, line_of_slope_1=True)

    return scat_plot


def plot_scatter_wspd(x_wspd_series, y_wspd_series, x_label=None, y_label=None,
                      x_limits=(0, 30), y_limits=(0, 30)):
    """
    Plots a scatter plot of two wind speed timeseries and adds a reference line from 0,0 to 40,40. This should
    only be used for wind speeds in m/s and not when one of the wind speed series is normalised. Please use the
    basic 'plot_scatter()' function when using normalised wind speeds.

    :param x_wspd_series: The x-axis values or reference wind speeds.
    :type x_wspd_series:  pd.Series
    :param y_wspd_series: The y-axis values or target wind speeds.
    :type y_wspd_series:  pd.Series
    :param x_label:       Title for the x-axis. If None, title will be taken from x_wspd_series name.
    :type x_label:        str, None
    :param y_label:       Title for the y-axis. If None, title will be taken from y_wspd_series name.
    :type y_label:        str, None
    :param x_limits:      x-axis min and max limits. Can be set to None to let the code derive the min and max from
                          the x_wspd_series.
    :type x_limits:       tuple, None
    :param y_limits:      y-axis min and max limits. Can be set to None to let the code derive the min and max from
                          the y_wspd_series.
    :type y_limits:       tuple, None
    :return:              A scatter plot
    :rtype:               matplotlib.figure.Figure

    **Example usage**
    ::
        import brightwind as bw
        data = bw.load_csv(bw.demo_datasets.demo_data)

        # To plot two wind speeds against each other
        bw.plot_scatter_wspd(data.Spd80mN, data.Spd80mS)

        # To overwrite the default axis titles.
        bw.plot_scatter_wspd(data.Spd80mN, data.Spd80mS, x_label='Speed at 80m North',
                             y_label='Speed at 80m South')

        # To set the x and y axis limits by using a tuple.
        bw.plot_scatter_wspd(data.Spd80mN, data.Spd80mS, x_label='Speed at 80m North',
                             y_label='Speed at 80m South', x_limits=(0,25), y_limits=(0,25))

    """
    if x_label is None:
        x_label = x_wspd_series.name + ' [m/s]'
    if y_label is None:
        y_label = y_wspd_series.name + ' [m/s]'
    scat_plot = plot_scatter(x_wspd_series, y_wspd_series, x_label=x_label, y_label=y_label,
                             x_limits=x_limits, y_limits=y_limits, line_of_slope_1=True)

    return scat_plot


def plot_scatter_by_sector(x, y, wdir, trendline_y=None, sort_trendline_inputs=False, line_of_slope_1=True, sectors=12,
                           x_limits=None, y_limits=None, axes_equal=True, figure_size=(10, 10.2), **kwargs):
    """
    Plot scatter subplots (with shared x and y axis) of x versus y for each directional sector. If a trendline
    timeseries is given as input then this is also plotted in the graph. The line with slope 1 and passing
    through the origin is shown if line_of_slope_1=True

    :param x:                       The x-axis values or reference variable.
    :type x:                        pd.Series
    :param y:                       The y-axis values or target variable.
    :type y:                        pd.Series
    :param wdir:                    Timeseries of wind directions.
    :type wdir:                     pd.Series
    :param trendline_y:             Series of trendline y values. This needs to be derived using the x-axis timeseries
                                    values as it is plotted against x.
    :type trendline_y:              pd.Series
    :param sort_trendline_inputs:   Boolean to chose if trendline inputs should be sorted in ascending order. Default is
                                    False and trendline inputs are not sorted.
    :type sort_trendline_inputs:    Bool
    :param line_of_slope_1:         Boolean to choose to plot the line with slope one and passing through the origin.
    :type line_of_slope_1:          Bool
    :param sectors:                 Number of directional sectors
    :type sectors:                  int
    :param x_limits:                x-axis min and max limits. Can be set to None to let the code derive the min and max
                                    from the x_wspd_series.
    :type x_limits:                 tuple, None
    :param y_limits:                y-axis min and max limits. Can be set to None to let the code derive the min and max
                                    from  the y_wspd_series.
    :type y_limits:                 tuple, None
    :param axes_equal:              Boolean to set the units for the x and y axes to be equal. If x_limits and y_limits
                                    are both None then the two axes limits are set to be the same.
    :type axes_equal:               Bool
    :param figure_size:             Figure size in tuple format (width, height)
    :type figure_size:              tuple
    :param kwargs:                  Additional keyword arguments for matplotlib.pyplot.subplot
    :returns:                       matplotlib.figure.Figure

    **Example usage**
    ::
        import brightwind as bw
        data = bw.load_csv(bw.demo_datasets.demo_data)

        # To plot scatter plots by 36 sectors, with the slope 1 line passing through the origin, without trendline
        # and with axes not equal
        bw.plot_scatter_by_sector(data.Spd80mN, data.Spd80mS, data.Dir78mS, trendline_y=None,
                                  line_of_slope_1=True, sectors=36, axes_equal=False)

        # To plot scatter plots by 12 sectors, with the slope 1 line passing through the origin, with trendline data
        # given as input as a pd.Series (trendline_y) with same index than x data. The input trendline series must
        # be derived previously for the same number of sectors used in the plot_scatter_by_sector function for
        # example from a directional correlation where trendline_y is the synthesised data.
        bw.plot_scatter_by_sector(data.Spd80mN, data.Spd80mS, data.Dir78mS, trendline_y=trendline_y,
                                  line_of_slope_1=False, sectors=12)

        # To plot scatter plots by 12 sectors, and set the figure size.
        bw.plot_scatter_by_sector(data.Spd80mN, data.Spd80mS, data.Dir78mS, sectors=12, figure_size=(15, 10.2))

    """
    if type(x) is pd.DataFrame:
        x = _convert_df_to_series(x)
    elif type(x) is np.ndarray or type(x) is list:
        x = pd.Series(x).rename('x')

    if type(y) is pd.DataFrame:
        y = _convert_df_to_series(y)
    elif type(y) is np.ndarray or type(y) is list:
        y = pd.Series(y).rename('y')

    sector = 360 / sectors

    rows, cols = _get_best_row_col_number_for_subplot(sectors)

    x_min, x_max, y_min, y_max = _derive_axes_limits_for_scatter_plot(x, y)

    if axes_equal:
        if x_limits is None and y_limits is None:
            axes_min = min(x_min, y_min)
            axes_max = max(x_max, y_max)
            x_limits = (axes_min, axes_max)
            y_limits = (axes_min, axes_max)

    if x_limits is None:
        x_limits = (x_min, x_max)
    if y_limits is None:
        y_limits = (y_min, y_max)

    fig, axes = plt.subplots(rows, cols, squeeze=False, sharex=True, sharey=True, figsize=figure_size, **kwargs)

    for i_angle, ax_subplot in zip(np.arange(0, 360, sector), axes.flatten()):

        ratio_min = bw.offset_wind_direction(float(i_angle), - sector / 2)
        ratio_max = bw.offset_wind_direction(float(i_angle), + sector / 2)
        if ratio_max > ratio_min:
            logic_sect = ((wdir >= ratio_min) & (wdir < ratio_max))
        else:
            logic_sect = ((wdir >= ratio_min) & (wdir <= 360)) | ((wdir < ratio_max) & (wdir >= 0))

        if trendline_y is not None:
            trendline_y_input = trendline_y[logic_sect]
        else:
            trendline_y_input = trendline_y

        if sort_trendline_inputs:
            trendline_x_input = sorted([x_data for x_data in x[logic_sect]])
            trendline_y_input = sorted([y_data for y_data in trendline_y_input])
        else:
            trendline_x_input = x[logic_sect]

        _scatter_subplot(x[logic_sect], y[logic_sect], trendline_y_input, trendline_x=trendline_x_input,
                         line_of_slope_1=line_of_slope_1, x_label=None, y_label=None,
                         x_limits=x_limits, y_limits=y_limits, axes_equal=axes_equal,
                         subplot_title=str(round(ratio_min)) + '-' + str(round(ratio_max)),
                         legend=False, ax=ax_subplot)

    fig.text(0.5, 0.06, x.name, va='center', ha='center', fontsize=mpl.rcParams['axes.labelsize'])
    fig.text(0.06, 0.5, y.name, va='center', ha='center', rotation='vertical',
             fontsize=mpl.rcParams['axes.labelsize'])
    plt.close()
    return fig


def _create_colormap(color_rgb_from, color_rgb_to):
    """
    Create colormap for gradient image.

    :param color_rgb_from:  The rgb color from which the gradient image starts.
    :type color_rgb_from:   tuple(float, float, float)
    :param color_rgb_from:  The rgb color to which the gradient image ends.
    :type color_rgb_from:   tuple(float, float, float)
    :return:                Colormap
    :rtype:                 matplotlib.colors.ListedColormap

     **Example usage**
    ::
        import brightwind as bw
        # Create colormap from asphalt to red giving as input rgb colors
        cmp = bw.analyse.plot._create_colormap((46/255, 55/255, 67/255),(155,43,44))

    """
    n_max = 256
    vals = np.ones((n_max, 4))
    for i, (a, b) in enumerate(zip(color_rgb_from, color_rgb_to)):
        vals[:, i] = np.linspace(a, b, n_max)
    cmp = ListedColormap(vals)
    return cmp


def _gradient_image(direction=0.3, cmap_range=(0, 1)):
    """
    Create a gradient based on a colormap.

    :param direction:   The direction of the gradient. This is a number in range 0 (=vertical) to 1 (=horizontal).
    :type direction:    float
    :param cmap_range:  The fraction (cmin, cmax) of the colormap that should be used for the gradient,
                        where the complete colormap is (0, 1).
    :type cmap_range:   tuple(float, float)
    :return:            gradient
    :rtype:             numpy.ndarray

     **Example usage**
    ::
        import brightwind as bw
        # Create a gradient based on a colormap with horizontal gradient.
        gradient = bw.analyse.plot._gradient_image(direction=1, cmap_range=(0, 1))

    """
    phi = direction * np.pi / 2
    v = np.array([np.cos(phi), np.sin(phi)])
    x_grad = np.array([[v @ [1, 0], v @ [1, 1]],
                       [v @ [0, 0], v @ [0, 1]]])
    a, b = cmap_range
    x_grad = a + (b - a) / x_grad.max() * x_grad

    return x_grad


def _bar_subplot(data, x_label=None, y_label=None, min_bar_axis_limit=None, max_bar_axis_limit=None,
                 min_bin_axis_limit=None, max_bin_axis_limit=None, bin_tick_labels=None, x_tick_label_angle=0,
                 bin_tick_label_format=None, bar_tick_label_format=None, subplot_title=None, legend=False,
                 total_width=0.8, line_width=0.3, vertical_bars=True, ax=None):
    """
    Plots a bar subplot, either vertical or horizontal bars, from a pd.Series or pd.Dataframe where the interval of the
    bars is the data.index and the height/length of the bars are the values.
    If the data input is a Dataframe then the bars are plotted for each column of the Dataframe and with a different
    colour for each dataset. The colours are defined as for the brightwind library standard `COLOR_PALETTE.color_list`.
    Colours can be changed only updating the `COLOR_PALETTE.color_list`.
    The user can chose if the bars are horizontal or vertical based on vertical_bars boolean user input. The function
    is handling data.index with format float, int, pd.DatetimeIndex and bin ranges (ie [-0.5, 0.5)).

    :param data:                    The data values used to define the index and the height/length of the bars to plot.
    :type data:                     pd.Series or pd.Dataframe
    :param x_label:                 Label for the x axis
    :type x_label:                  str or None
    :param y_label:                 Label for the y axis
    :type y_label:                  str or None
    :param min_bar_axis_limit:      min y or x-axis limit depending if bar plot is vertical or horizontal.
    :type min_bar_axis_limit:       float or None
    :param max_bar_axis_limit:      max y or x-axis limit depending if bar plot is vertical or horizontal.
    :type max_bar_axis_limit:       float or None
    :param min_bin_axis_limit:      min x or y-axis limit depending if bar plot is vertical or horizontal.
    :type min_bin_axis_limit:       float or None
    :param max_bin_axis_limit:      max x or y limit depending if bar plot is vertical or horizontal.
    :type max_bin_axis_limit:       float or None
    :param bin_tick_labels:         List of x or y tick labels depending if bar plot is vertical or horizontal. The list
                                    must have the same number of entries as the data index.
                                    If left as None, the tick labels will be taken from the data index.
    :type bin_tick_labels:          list or None
    :param x_tick_label_angle:      The angle to rotate the x-axis tick labels by.
                                    Default is 0, i.e. the tick labels will be horizontal.
    :type x_tick_label_angle:       float or int
    :param bin_tick_label_format:   Set the formatter of the major ticker for the bin axis.
                                    Default is None where the behaviour will be to use
                                    matplotlib.dates.DateFormatter("%Y-%m") (e.g. 2022-05) for pandas.DatetimeIndex tick
                                    labels and the default from matplotlib.axis.set_major_formatter for all other
                                    number types. To change the default format for a Datetime to be, for example
                                    '2022-05-20', use matplotlib.dates.DateFormatter("%Y-%m-%d").
    :type bin_tick_label_format:    matplotlib.ticker.Formatter or matplotlib.dates.DateFormatter
    :param bar_tick_label_format:   Set the formatter of the major ticker for the bar axis.
                                    Default is None where the tick label format will be the default from
                                    matplotlib.axis.set_major_formatter.
    :type bar_tick_label_format:    matplotlib.ticker.Formatter
    :param subplot_title:           Title to show on top of the subplot
    :type subplot_title:            str or None
    :param legend:                  Boolean to choose if legend is shown.
    :type legend:                   Bool
    :param total_width:             Width of each group of bars in percentage between 0 and 1. Default is 0.8, which is
                                    80% of the available space for the group of bars.
    :type total_width:              float or int
    :param line_width:              Width of the bar or group of bar's border/edge. Values from 0 to 5.
                                    If 0, don't draw edges. Default is 0.3.
    :type line_width:               float or int
    :param vertical_bars:           Boolean to choose for having horizontal or vertical bars. Default is True to plot
                                    vertical bars.
    :type vertical_bars:            Bool
    :param ax:                      Subplot axes to which assign the subplot to in a plot. If None then a single plot is
                                    generated
    :type ax:                       matplotlib.axes._subplots.AxesSubplot or None
    :return:                        A bar subplot
    :rtype:                         matplotlib.axes._subplots.AxesSubplot

     **Example usage**
    ::
        import brightwind as bw
        from matplotlib.dates import DateFormatter
        data = bw.load_csv(bw.demo_datasets.demo_data)

        # To plot data with pd.DatetimeIndex, multiple columns, with bars total width of 20 days, line_width=0.3 and
        # assigning bin_tick_label_format as "%Y-%m-%d"
        fig = plt.figure(figsize=(15, 8))
        average_data, coverage = bw.average_data_by_period(data[['Spd80mN', 'Spd80mS', 'Spd60mN']], period='1M',
                                                           return_coverage=True)
        bw.analyse.plot._bar_subplot(coverage, max_bar_axis_limit=1, total_width=20/31, line_width=0.3,
                                    bin_tick_label_format=DateFormatter("%Y-%m-%d"), vertical_bars=True)

        # To plot multiple subplots in a figure
        fig, axes = plt.subplots(1, 2)
        bw.analyse.plot._bar_subplot(coverage[['Spd80mN_Coverage', 'Spd80mS_Coverage']], max_bar_axis_limit=1,
                                     total_width=20/31, line_width=0.3,  vertical_bars=True, ax=axes[0])
        bw.analyse.plot._bar_subplot(coverage['Spd60mN_Coverage'], max_bar_axis_limit=1, total_width=20/31,
                                     line_width=0.3, vertical_bars=True, ax=axes[1])

        # To plot data with integer data.index, multiple columns, horizontal bars and
        # setting bin_tick_labels, subplot title, bar_tick_label_format as percentage and with legend
        from matplotlib.ticker import PercentFormatter
        test_data = pd.DataFrame.from_dict({'mast': [99.87, 99.87, 99.87],'lidar': [97.11, 92.66, 88.82]})
        test_data.index=[50, 65, 80]
        fig = plt.figure(figsize=(15, 8))
        bw.analyse.plot._bar_subplot(test_data, x_label='Data Availability [%]', y_label='Measurement heights [m]',
                                     max_bar_axis_limit=100, bin_tick_labels=['a','b','c'],
                                     bar_tick_label_format=PercentFormatter(), subplot_title='coverage',
                                     legend=True, vertical_bars=False)

        # To plot data with integer data.index, multiple columns, horizontal bars and
        # setting minimum and maximum bin axis limits
        bw.analyse.plot._bar_subplot(test_data, x_label='Data Availability [%]', y_label='Measurement heights [m]',
                                     max_bar_axis_limit=100, min_bin_axis_limit=0, max_bin_axis_limit=100,
                                     subplot_title='coverage', legend=True, vertical_bars=False)

        # To plot frequency distribution data with index as bin ranges (ie [-0.5, 0.5)), single column,
        # vertical bars, default total_width
        distribution = bw.analyse.analyse._derive_distribution(data['Spd80mN'].to_frame(),
                                                               var_to_bin_against=data['Spd80mN'].to_frame(),
                                                               aggregation_method = '%frequency')
        fig = plt.figure(figsize=(15, 8))
        bw.analyse.plot._bar_subplot(distribution.replace([np.inf, -np.inf], np.NAN).dropna(), y_label='%frequency')

    """
    
    if ax is None:
        ax = plt.gca()

    if type(data) is pd.Series:
        data = data.to_frame()

    bar_colors = COLOR_PALETTE.color_list
    if len(data.columns) > len(bar_colors):
        raise ValueError('The number of variables to plot is higher than the number of colors implemented in the '
                         'brightwind library standard `COLOR_PALETTE.color_list`. The number of variables should '
                         'be lower than {} or you should assign to the `COLOR_PALETTE.color_list` a list of colors '
                         'with same length than the number of variables to plot.'.format(len(bar_colors)))

    if (total_width < 0) or (total_width > 1):
        raise ValueError('The total_width value should be between 0 and 1.')

    if (line_width < 0) or (line_width > 5):
        raise ValueError('The line_width value should be between 0 and 5.')

    if (bin_tick_labels is not None) and (bin_tick_labels != []):
        if len(bin_tick_labels) != len(data.index):
            raise ValueError('The length of the input bin_tick_labels list is different than the number '
                             'of entries in the data index.')

    if min_bar_axis_limit is None:
        min_bar_axis_limit = 0
    if max_bar_axis_limit is None:
        max_bar_axis_limit = data.max().max()*1.1

    if vertical_bars:
        ax.set_ylim(min_bar_axis_limit, max_bar_axis_limit)
    else:
        ax.set_xlim(min_bar_axis_limit, max_bar_axis_limit)

    ax.set_xlabel(x_label)
    ax.set_ylabel(y_label)

    index_time = False
    if isinstance(data.index[0], pd.Interval):
        data_bins = [i.mid for i in data.index]
    elif type(data.index) == pd.DatetimeIndex:
        index_time = True
        data_bins = mdates.date2num(data.index)
    else:
        data_bins = data.index

    if bin_tick_label_format is None:
        if index_time:
            bin_tick_label_format = DateFormatter("%Y-%m")

    bin_min_step = 1 if len(data_bins) == 1 else np.diff(data_bins).min()
    total_width = bin_min_step * total_width

    if vertical_bars:
        ax.set_xticks(data_bins)
        ax.set_xlim(data_bins[0] - total_width, data_bins[-1] + total_width)
        if bin_tick_labels is not None:
            ax.set_xticklabels(bin_tick_labels)
        if index_time:
            ax.locator_params(axis='x', nbins=10)
        if bin_tick_label_format is not None:
            ax.xaxis.set_major_formatter(bin_tick_label_format)
        if bar_tick_label_format is not None:
            ax.yaxis.set_major_formatter(bar_tick_label_format)
        ax.grid(True, axis='y', zorder=0)
    else:
        ax.set_yticks(data_bins)
        ax.set_ylim(data_bins[0] - total_width, data_bins[-1] + total_width)
        if bin_tick_labels is not None:
            ax.set_yticklabels(bin_tick_labels)
        if index_time:
            ax.locator_params(axis='y', nbins=10)
        if bin_tick_label_format is not None:
            ax.yaxis.set_major_formatter(bin_tick_label_format)
        if bar_tick_label_format is not None:
            ax.xaxis.set_major_formatter(bar_tick_label_format)
        ax.grid(True, axis='x', zorder=0)

    ax.tick_params(axis="x", rotation=x_tick_label_angle)

    # Number of bars per group
    n_bars = len(data.columns)
    # Bars width
    bar_width = total_width / n_bars
    # List containing handles for the drawn bars, used for the legend
    bars = []
    # Iterate over all data
    for i, name in enumerate(data.columns):
        bar_color = bar_colors[i]
        # The offset in x direction of that bar
        x_offset = (i - n_bars / 2) * bar_width + bar_width / 2
        r, g, b = tuple(255 * np.array(mpl.colors.to_rgb(bar_color)))  # hex to rgb format
        hue, lightness, saturation = rgb2hls(r / 255, g / 255, b / 255)
        lightness_factor = max(min(lightness * 1.8, 1.0), 0.0)

        for data_bar, data_bin in zip(data[name], data_bins):
            if not np.isnan(data_bar):
                if vertical_bars:
                    ax.imshow(np.array([[mpl.colors.to_rgb(bar_color)],
                                        [mpl.colors.to_rgb(COLOR_PALETTE._adjust_color_lightness(bar_color,
                                                           lightness_factor=lightness_factor))]]),
                              interpolation='gaussian', extent=(data_bin + x_offset - bar_width / 2,
                                                                data_bin + x_offset + bar_width / 2, 0,
                                                                data_bar),
                              aspect='auto', zorder=2)#3
                    bar = ax.bar(data_bin + x_offset, data_bar, width=bar_width,
                                 edgecolor=bar_color, linewidth=line_width, fill=False,
                                 zorder=1)#5
                else:
                    cmp = _create_colormap(mpl.colors.to_rgb(COLOR_PALETTE._adjust_color_lightness(bar_color,
                                                             lightness_factor=lightness_factor)),
                                           mpl.colors.to_rgb(bar_color))
                    ax.imshow(_gradient_image(direction=1, cmap_range=(0, 1)), cmap=cmp,
                              interpolation='gaussian',
                              extent=(0, data_bar, data_bin + x_offset - bar_width / 2,
                                      data_bin + x_offset + bar_width / 2),
                              aspect='auto', zorder=2, vmin=0, vmax=1)
                    bar = ax.barh(data_bin + x_offset, data_bar, height=bar_width,
                                  edgecolor=bar_color, linewidth=line_width, fill=False,
                                  zorder=1)#2
        # Add a handle to the last drawn bar, which we'll need for the legend
        bar[0].set_color(bar_color)
        bar[0].set_fill(True)
        bars.append(bar[0])

    ax.set_axisbelow(True)

    if vertical_bars:
        ax.set_xlim(min_bin_axis_limit, max_bin_axis_limit)
    else:
        ax.set_ylim(min_bin_axis_limit, max_bin_axis_limit)

    if legend:
        ax.legend(bars, data.keys())

    if subplot_title is not None:
        ax.set_title(subplot_title, fontsize=mpl.rcParams['ytick.labelsize'])

    return ax


def plot_freq_distribution(data, max_y_value=None, x_tick_labels=None, x_label=None, y_label=None, legend=False,
                           total_width=0.8):
    """
    Plot distribution given as input and derived using _derive_distribution() function. The input can be a Pandas Series
    or a Dataframe. If it is a Dataframe then the distribution is plotted for each column of the Dataframe and with
    a different colour for each dataset. The colours are defined as for the brightwind library standard
    `COLOR_PALETTE.color_list`. Colours can be changed only updating the `COLOR_PALETTE.color_list`.

    ** THIS FUNCTION WILL BE REMOVED IN A FUTURE VERSION OF BRIGHTWIND LIBRARY **

    :param data:            The input distribution derived using bw.analyse.analyse._derive_distribution().
    :type data:             pd.Series or pd.Dataframe
    :param max_y_value:     y-axis max limit. It can be set to None to let the code derive the max from
                            the data column values.
    :type max_y_value:      float or int, None
    :param x_tick_labels:   x-axis tick labels provided in a list. It can be set to None to let the code derive the
                            x tick labels from the frequency distribution index.
    :type x_tick_labels:    list, None
    :param x_label:         Title for the x-axis. If None, there won't be a title for the x axis.
    :type x_label:          str, None
    :param y_label:         Title for the y-axis. If None, there won't be a title for the y axis.
    :type y_label:          str, None
    :param legend:          Boolean to choose if legend is shown.
    :type legend:           Bool
    :param total_width:     Width of each group of bars in percentage between 0 and 1. Default is 0.8, which is
                            80% of the available space.
    :type total_width:      float or int
    :returns:               matplotlib.figure.Figure

    **Example usage**
    ::
        import brightwind as bw
        data = bw.load_csv(bw.demo_datasets.demo_data)

        # Plot frequency distribution of only one variable, without x tick labels
        distribution = bw.analyse.analyse._derive_distribution(data['Spd40mN'],
                                                               var_to_bin_against=data['Spd40mN'], bins=None,
                                                               aggregation_method = '%frequency').rename('Spd40mN')
        bw.analyse.plot.plot_freq_distribution(distribution.replace([np.inf, -np.inf], np.NAN).dropna(),
                                               max_y_value=None,x_tick_labels=[], x_label=None,
                                               y_label='%frequency')

        # Plot distribution of counts for multiple variables, having the bars to take the total_width
        distribution1 = bw.analyse.analyse._derive_distribution(data['Spd40mN'],
                                                                var_to_bin_against=data['Spd40mN'],
                                                                aggregation_method='count').rename('Spd40mN')
        distribution2 = bw.analyse.analyse._derive_distribution(data['Spd80mN'],
                                                                var_to_bin_against=data['Spd80mN'],
                                                                aggregation_method='count').rename('Spd80mN')

        bw.analyse.plot.plot_freq_distribution(pd.concat([distribution1, distribution2], axis=1
                                                        ).replace([np.inf, -np.inf], np.NAN).dropna(),
                                               max_y_value=None, x_tick_labels=None, x_label=None,
                                               y_label='count', total_width=1, legend=True)

    """

    warnings.warn("In a future version of brightwind, `plot_freq_distribution` will be removed. Please use "
                  "'dist()' or `_bar_subplot()` instead.", category=FutureWarning)

    bar_tick_label_format = None
    if y_label:
        if '%' in y_label:
            bar_tick_label_format = PercentFormatter()

    fig = plt.figure(figsize=(15, 8))
    ax = fig.add_axes([0.1, 0.1, 0.8, 0.8])
    _bar_subplot(data.replace([np.inf, -np.inf], np.NAN), x_label=x_label,
                 y_label=y_label, max_bar_axis_limit=max_y_value,
                 bin_tick_labels=x_tick_labels, bar_tick_label_format=bar_tick_label_format,
                 legend=legend, total_width=total_width, ax=ax)
    plt.close()
    return ax.get_figure()


def plot_rose(ext_data, plot_label=None):
    """
    Plot a wind rose from data by dist_by_dir_sector
    """
    result = ext_data.copy(deep=False)
    sectors = len(result)
    fig = plt.figure(figsize=(12, 12))
    ax = fig.add_axes([0.1, 0.1, 0.8, 0.8], polar=True)
    ax.set_theta_zero_location('N')
    ax.set_theta_direction(-1)
    ax.set_thetagrids(np.arange(0, 360, 360.0 / sectors))
    sector_mid_points = []
    widths = []
    for i in result.index:
        angular_pos_start = (np.pi / 180.0) * float(i.split('-')[0])
        angular_pos_end = (np.pi / 180.0) * float(i.split('-')[-1])
        if angular_pos_start < angular_pos_end:
            sector_mid_points.append((angular_pos_start + angular_pos_end) / 2.0)
            widths.append(angular_pos_end - angular_pos_start - (np.pi / 180))
        else:
            sector_mid_points.append((np.pi + (angular_pos_start + angular_pos_end) / 2.0) % 360)
            widths.append(2 * np.pi - angular_pos_start + angular_pos_end - (np.pi / 180))
    max_contour = (ext_data.max() + ext_data.std())
    contour_spacing = max_contour / 10
    num_digits_to_round = 0
    while contour_spacing * (10 ** num_digits_to_round) <= 1:
        num_digits_to_round += 1
    if 0.5 < contour_spacing < 1:
        contour_spacing = 1
    levels = np.arange(0, max_contour, round(contour_spacing, num_digits_to_round))
    ax.set_rgrids(levels, labels=[str(i) for i in levels], angle=0)
    ax.bar(sector_mid_points, result, width=widths, bottom=0.0, color=COLOR_PALETTE.primary,
           edgecolor=[COLOR_PALETTE.primary_35 for i in range(len(result))], alpha=0.8)
    ax.legend([plot_label])
    plt.close()
    return ax.get_figure()


def plot_rose_with_gradient(freq_table, percent_symbol=True, plot_bins=None, plot_labels=None):
    table = freq_table.copy()
    sectors = len(table.columns)
    table_trans = table.T
    if plot_bins is not None:
        rows_to_sum = []
        intervals = [pd.Interval(plot_bins[i], plot_bins[i + 1], closed=table.index[0].closed)
                     for i in range(len(plot_bins) - 1)]
        bin_assigned = []
        for interval in intervals:
            row_group = []
            for var_bin, pos in zip(table.index, range(len(table.index))):
                if var_bin.overlaps(interval) and not (pos in bin_assigned):
                    bin_assigned.append(pos)
                    row_group.append(pos)
            rows_to_sum.append(row_group)
    else:
        if len(table.index) > 6:
            rows_to_sum = []
            num_rows = len(table.index) // 6
            ctr = 0
            while ctr < len(table.index) - (len(table.index) % 6):
                rows_to_sum.append(list(range(ctr, ctr + num_rows)))
                ctr += num_rows
            rows_to_sum[-1].extend(list(range(len(table.index) - (len(table.index) % 6), len(table.index))))

        else:
            rows_to_sum = [[i] for i in range(len(table.index))]

    table_binned = pd.DataFrame()
    bin_labels = []
    group = 0
    for i in rows_to_sum:
        bin_labels.append(str(table.index[i[0]].left) + ' - ' + str(table.index[i[-1]].right))
        to_concat = table_trans.iloc[:, i].sum(axis=1).rename(group)
        group += 1
        table_binned = pd.concat([table_binned, to_concat], axis=1, sort=True)
    table_binned = table_binned.T
    fig = plt.figure(figsize=(12, 12))
    ax = fig.add_axes([0.1, 0.1, 0.8, 0.8], polar=True)
    ax.set_theta_zero_location('N')
    ax.set_theta_direction(-1)
    ax.set_thetagrids(np.arange(0, 360, 360.0 / sectors), zorder=2)

    if percent_symbol:
        symbol = '%'
    else:
        symbol = ' '
    max_contour = max(table.sum(axis=0)) + table.sum(axis=0).std()
    contour_spacing = max_contour / 10
    num_digits_to_round = 0
    while contour_spacing * (10 ** num_digits_to_round) < 1:
        num_digits_to_round += 1
    if 0.5 < contour_spacing < 1:
        contour_spacing = 1
    levels = np.arange(0, max_contour, round(contour_spacing, num_digits_to_round))
    ax.set_rgrids(levels,
                  labels=[str(i) + symbol for i in levels],
                  angle=0, zorder=2)
    ax.set_ylim(0, max(table.sum(axis=0)) + 3.0)
    ax.bar(0, 1, alpha=0)
    norm = mpl.colors.Normalize(vmin=min(table_binned.index), vmax=max(table_binned.index), clip=True)
    mapper = mpl.cm.ScalarMappable(norm=norm, cmap=COLOR_PALETTE.color_map)
    for column in table_binned:
        radial_pos = 0.0
        angular_pos_start = (np.pi / 180.0) * float(column.split('-')[0])
        angular_pos_end = (np.pi / 180.0) * float(column.split('-')[-1])
        # Check for sectors with 0 degrees within the sector
        if angular_pos_end > angular_pos_start:
            angular_width = angular_pos_end - angular_pos_start - (np.pi / 180)  # Leaving 1 degree gap
        else:
            angular_width = 2 * np.pi - angular_pos_start + angular_pos_end - (np.pi / 180)
        for speed_bin, frequency in zip(table_binned.index, table_binned[column]):
            patch = mpl.patches.Rectangle((angular_pos_start, radial_pos), angular_width,
                                          frequency, facecolor=mapper.to_rgba(speed_bin),
                                          edgecolor=COLOR_PALETTE.primary_35,
                                          linewidth=0.3, zorder=3)
            ax.add_patch(patch)
            radial_pos += frequency

    if plot_labels is None:
        plot_labels = [mpl.patches.Patch(color=mapper.to_rgba(table_binned.index[i]), label=bin_labels[i]) for i in
                       range(len(bin_labels))]
    else:
        plot_labels = [mpl.patches.Patch(color=mapper.to_rgba(table_binned.index[i]), label=plot_labels[i]) for i in
                       range(len(plot_labels))]
    ax.legend(handles=plot_labels)
    plt.close()
    return ax.get_figure()


def plot_TI_by_speed(wspd, wspd_std, ti, min_speed=3, percentile=90, IEC_class=None):
    """
    Plot turbulence intensity graphs alongside with IEC standards

    :param wspd:        Wind speed data series
    :type wspd:         pandas.Series
    :param wspd_std:    Wind speed standard deviation data series
    :type wspd_std:     pandas.Series
    :param ti:          DataFrame returned from bw.TI.by_speed()
    :type ti:           pandas.DataFrame
    :param IEC_class:   Default value is None, this means that default IEC class 2005 is used. Note: we have removed
                        option to include IEC Class 1999 as no longer appropriate. This may need to be placed in a
                        separate function when updated IEC standard is released. For custom class give as input
                        a pandas.DataFrame having first column name as 'windspeed' and other columns reporting the
                        results of applying the IEC class formula for a range of wind speeds. See format as shown in
                        example usage.
    :param min_speed:   Set the minimum wind speed. Default is 3 m/s.
    :type min_speed:    integer or float
    :param percentile:  The percentile used for deriving the representative TI. This should be the same value as used
                        when calling the bw.TI.by_speed() function that derives the representative TI.
                        Default is set to 90 percentile.
    :type percentile:   float, integer
    :type IEC_class:    None or pandas.DataFrame
    :return:            Plots scatter plot of turbulence intensity (TI) & distribution of TI by speed bins
                        derived as for statistics below and the IEC Class curves defined as for IEC_class input.

                             * Mean_TI (average TI for a speed bin),
                             * Rep_TI (representative TI set at a certain percentile and derived from bw.TI.by_speed())

    **Example usage**
        ::
            import brightwind as bw
            data = bw.load_csv(bw.demo_datasets.demo_data)

            # Plots scatter plot of turbulence intensity (TI) and distribution of TI by speed bins and
            # IEC Class curves
            _ , ti_dist = bw.TI.by_speed(data.Spd80mN, data.Spd80mNStd, return_data=True)
            bw.analyse.plot.plot_TI_by_speed(data.Spd80mN, data.Spd80mNStd, ti_dist, IEC_class=None)

            # set min speed for plot
            _ , ti_dist = bw.TI.by_speed(data.Spd80mN, data.Spd80mNStd, return_data=True)
            bw.analyse.plot.plot_TI_by_speed(data.Spd80mN, data.Spd80mNStd, ti_dist, min_speed=0, IEC_class=None)

            # Plot TI distribution by speed bins and give as input custom IEC_class pandas.DataFrame
            IEC_class = pd.DataFrame({'windspeed': list(range(0,26)),
                          'IEC Class A': list(0.16 * (0.75 + (5.6 / np.array(range(0,26)))))}
                          ).replace(np.inf, 0)
            bw.analyse.plot.plot_TI_by_speed(data.Spd80mN, data.Spd80mNStd, ti_dist, IEC_class=IEC_class)

    """

    # IEC Class 2005

    if IEC_class is None:
        IEC_class = pd.DataFrame(np.zeros([26, 4]), columns=['windspeed', 'IEC Class A', 'IEC Class B', 'IEC Class C'])
        for n in range(1, 26):
            IEC_class.iloc[n, 0] = n
            IEC_class.iloc[n, 1] = 0.16 * (0.75 + (5.6 / n))
            IEC_class.iloc[n, 2] = 0.14 * (0.75 + (5.6 / n))
            IEC_class.iloc[n, 3] = 0.12 * (0.75 + (5.6 / n))
    elif type(IEC_class) is not pd.DataFrame:
        raise ValueError("The IEC_class input must be a pandas.DataFrame with format as stated in function docstring.")
    elif not pd.api.types.is_numeric_dtype(IEC_class.iloc[:, 0]):
        raise ValueError("The IEC_class input must be a pandas.DataFrame where the first column is 'windspeed' and "
                         "this needs to have numeric values.")

    common_idxs = wspd.index.intersection(wspd_std.index)
    fig, ax = plt.subplots(figsize=(15, 8))
    ax.scatter(wspd.loc[common_idxs], wspd_std.loc[common_idxs] / wspd.loc[common_idxs],
               color=COLOR_PALETTE.primary, alpha=0.3, marker='.')
    ax.plot(ti.index.values, ti.loc[:, 'Mean_TI'].values, color=COLOR_PALETTE.secondary, label='Mean_TI')
    ax.plot(ti.index.values, ti.loc[:, 'Rep_TI'].values, color=COLOR_PALETTE.primary_35,
            label='Rep_TI ({}th percentile)'.format(percentile))
    for icol in range(1, len(IEC_class.columns)):
        ax.plot(IEC_class.iloc[:, 0], IEC_class.iloc[:, icol], color=COLOR_PALETTE.color_list[1+icol],
                linestyle='dashed', label=IEC_class.columns[icol])

    ax.set_xlim(min_speed, 25)
    ax.set_ylim(0, 0.6)
    ax.set_xticks(np.arange(min_speed, 26, 1))
    ax.set_xlabel('Wind speed [m/s]')
    ax.set_ylabel('Turbulence Intensity')
    ax.grid(True)
    ax.legend()
    plt.close()
    return ax.get_figure()


def plot_TI_by_sector(turbulence, wdir, ti):
    radians = np.radians(utils._get_dir_sector_mid_pts(ti.index))
    fig = plt.figure(figsize=(10, 10))
    ax = fig.add_axes([0.1, 0.1, 0.8, 0.8], polar=True)
    ax.set_theta_zero_location('N')
    ax.set_theta_direction(-1)
    ax.set_thetagrids(utils._get_dir_sector_mid_pts(ti.index))
    ax.plot(np.append(radians, radians[0]), pd.concat([ti, pd.DataFrame(ti.iloc[0]).T])['Mean_TI'],
            color=COLOR_PALETTE.primary, linewidth=4, figure=fig, label='Mean_TI')
    maxlevel = ti['Mean_TI'].max() + 0.1
    ax.set_ylim(0, maxlevel)
    ax.scatter(np.radians(wdir), turbulence, color=COLOR_PALETTE.secondary, alpha=0.3, s=1, label='TI')
    ax.legend(loc=8, framealpha=1)
    plt.close()
    return ax.get_figure()


def plot_shear_by_sector(scale_variable, wind_rose_data, calc_method='power_law'):
    """
    Plot shear by directional sectors and wind rose.

    :param scale_variable:  Shear values by directional sectors derived with brightwind.Shear.BySector().
    :type scale_variable:   pandas.Series
    :param wind_rose_data:  Wind speed %frequency distribution by sectors, with wind direction sector as row indexes.
                            This distribution is derived using brightwind.dist_by_dir_sector() function.
    :type wind_rose_data:   pandas.Series
    :param calc_method:     Method to use for calculation, either 'power_law' (returns alpha) or 'log_law'
                            (returns the roughness coefficient).
    :type calc_method:      str
    :return:                Plots shear values by directional sectors & distribution of wind speed by directional bins.

    **Example usage**
        ::
            import brightwind as bw
            data = bw.load_csv(bw.demo_datasets.demo_data)

            alpha = pd.Series({'345.0-15.0': 0.216, '15.0-45.0': 0.196, '45.0-75.0': 0.170, '75.0-105.0': 0.182,
                     '105.0-135.0': 0.148, '135.0-165.0': 0.129, '165.0-195.0': 0.156, '195.0-225.0': 0.159,
                     '225.0-255.0': 0.160, '255.0-285.0': 0.169, '285.0-315.0': 0.187, '315.0-345.0': 0.188})

            roughness = pd.Series({'345.0-15.0': 0.537, '15.0-45.0': 0.342, '45.0-75.0': 0.156, '75.0-105.0': 0.231,
                         '105.0-135.0': 0.223, '135.0-165.0': 0.124, '165.0-195.0': 0.135,
                         '195.0-225.0': 0.145, '225.0-255.0': 0.108, '255.0-285.0': 0.149,
                         '285.0-315.0': 0.263, '315.0-345.0': 0.275})

            wind_rose_plot, wind_rose_dist = bw.analyse.analyse.dist_by_dir_sector(data.Spd80mS, data.Dir78mS,
                                                    direction_bin_array=None,
                                                    sectors=12,
                                                    direction_bin_labels=None,
                                                    return_data=True)

            # Plots shear by directional sectors with calculation method as 'power law'.
            bw.analyse.plot.plot_shear_by_sector(scale_variable=alpha, wind_rose_data=wind_rose_dist,
            calc_method='power_law')

            # Plots shear by directional sectors with calculation method as 'log law'.
            bw.analyse.plot.plot_shear_by_sector(scale_variable=roughness, wind_rose_data=wind_rose_dist,
            calc_method='log_law')


    """
    result = wind_rose_data.copy(deep=False)
    radians = np.radians(utils._get_dir_sector_mid_pts(scale_variable.index))
    sectors = len(result)
    fig = plt.figure(figsize=(12, 12))
    ax = fig.add_axes([0.1, 0.1, 0.8, 0.8], polar=True)
    ax.set_theta_zero_location('N')
    ax.set_theta_direction(-1)
    bin_edges = pd.Series([], dtype='float64')
    for i in range(sectors):
        bin_edges[i] = float(re.findall(r"[-+]?\d*\.\d+|\d+", wind_rose_data.index[i])[0])
        if i == sectors - 1:
            bin_edges[i + 1] = abs(float(re.findall(r"[-+]?\d*\.\d+|\d+", wind_rose_data.index[i])[1]))
    label = ''
    if calc_method == 'power_law':
        label = 'Mean_Shear'
    if calc_method == 'log_law':
        label = 'Mean_Roughness_Coefficient'

    scale_variable_y = np.append(scale_variable, scale_variable[0])
    plot_x = np.append(radians, radians[0])
    scale_to_fit = max(scale_variable[np.isfinite(scale_variable)]) / max(result / 100)
    wind_rose_r = (result / 100) * scale_to_fit
    bin_edges = np.array(bin_edges)
    width = pd.Series([], dtype='float64')

    for i in range(len(bin_edges) - 1):
        if bin_edges[i + 1] == 0:
            width[i] = 2 * np.pi * (360 - bin_edges[i]) / 360 - (np.pi / 180)
        elif bin_edges[i + 1] > bin_edges[i]:
            width[i] = 2 * np.pi * ((bin_edges[i + 1] - bin_edges[i]) / 360) - (np.pi / 180)
        else:
            width[i] = 2 * np.pi * (((360 + bin_edges[i + 1]) - bin_edges[i]) / 360) - (np.pi / 180)

    ax.bar(radians, wind_rose_r, width=width, color=COLOR_PALETTE.secondary, align='center',
           edgecolor=[COLOR_PALETTE.secondary for i in range(len(result))],
           alpha=0.8, label='Wind_Directional_Frequency')

    maxlevel = (max(scale_variable_y[np.isfinite(scale_variable_y)])) + max(
        scale_variable_y[np.isfinite(scale_variable_y)]) * .1
    ax.set_thetagrids(radians * 180 / np.pi)
    ax.plot(plot_x, scale_variable_y, color=COLOR_PALETTE.primary, linewidth=4, label=label)
    ax.set_ylim(0, top=maxlevel)
    ax.legend(loc=8, framealpha=1)

    return ax.get_figure()


def plot_12x24_contours(tab_12x24, label=('Variable', 'mean'), plot=None):
    """
    Get Contour Plot of 12 month x 24 hour matrix of variable
    :param tab_12x24: DataFrame returned from get_12x24() in analyse
    :param label: Label of the colour bar on the plot.
    :return: 12x24 figure
    """
    fig, ax = plt.subplots(figsize=(15, 10))
    x = ax.contourf(tab_12x24.columns, tab_12x24.index, tab_12x24.values, cmap=COLOR_PALETTE.color_map)
    cbar = fig.colorbar(x)
    cbar.ax.set_ylabel(label[1].capitalize() + " of " + label[0])
    ax.set_xlabel('Month of Year')
    ax.set_ylabel('Hour of Day')
    month_names = calendar.month_abbr[1:13]
    ax.set_xticks(tab_12x24.columns)
    ax.set_xticklabels([month_names[i - 1] for i in tab_12x24.columns])
    ax.set_yticks(np.arange(0, 24, 1))
    if plot is None:
        plt.close()
    return ax.get_figure()


def plot_sector_ratio(sec_ratio, wdir, sec_ratio_dist, col_names, boom_dir_1=-1, boom_dir_2=-1,
                      radial_limits=None, annotate=True, figure_size=(10, 10)):
    """
    Accepts a DataFrame table or a dictionary with multiple ratio of anemometer pairs per sector, a wind direction,
    multiple distributions of anemometer ratio pairs per sector, along with 2 anemometer names,
    and plots the speed ratio by sector. Optionally can include anemometer boom directions also.

    :param sec_ratio:         Ratio of wind speed timeseries. One or more ratio timeseries can be input as a dict.
    :type sec_ratio:          pandas.Series or dict
    :param wdir:              Direction series. If multiple direction series entered in dict format, number of series
                              must equal number of sector ratios. The first direction series is references the first
                              sector ratio and so on.
    :type wdir:               pandas.Series or dict
    :param sec_ratio_dist:    DataFrames from SectorRatio.by_sector()
    :type sec_ratio_dist:     pandas.Series or dict
    :param col_names:         A list of strings containing column names of wind speeds, first string is divisor and
                              second is dividend.
    :type col_names:          list[float]
    :param boom_dir_1:        Boom orientation in degrees of speed_col_name_1. Defaults to -1. One or more boom
                              orientations can be accepted. If multiple orientations, number of orientations must equal
                              number of anemometer pairs.
    :type boom_dir_1:         float or list[float]
    :param boom_dir_2:        Boom orientation in degrees of speed_col_name_2. Defaults to -1. One or more boom
                              orientations can be accepted. If multiple orientations, number of orientations must equal
                              number of anemometer pairs.
    :type boom_dir_2:         float or list[float]
    :param radial_limits:     the min and max values of the radial axis. Defaults to +0.05 of max ratio and -0.1 of min.
    :type radial_limits:      tuple[float] or list[float]
    :param annotate:          Set to True to show annotations on plot. If False then the annotation at the bottom of
                              the plot and the radial labels indicating the sectors are not shown.
    :type annotate:           bool
    :type annotate:           bool
    :param figure_size:       Figure size in tuple format (width, height)
    :type figure_size:        tuple[int]
    :returns:                 A speed ratio plot showing average speed ratio by sector and scatter of individual data
                              points.

    **Example usage**
    ::

    import brightwind as bw
    data = bw.load_csv(bw.demo_datasets.demo_data)

    wspd1, wspd2 = data['Spd80mN'], data['Spd80mS']
    wdir = data['Dir78mS']

    # calculate the ratio between wind speeds
    min_spd = 3
    sec_rat = bw.analyse.analyse._calc_ratio(wspd1, wspd2, min_spd)

    # calculate mean wind speed ratio per sector
    sec_rat_plot, sec_rat_dist = bw.dist_by_dir_sector(sec_rat, wdir, aggregation_method='mean', return_data=True)
    sec_rat_dist = sec_rat_dist.rename('Mean_Sector_Ratio').to_frame()

    # find the common indices between wind speed and wind direction
    common_idx   = sec_rat.index.intersection(wdir.index)

    # plot the sector ratio
    bw.plot_sector_ratio(sec_rat, wdir, sec_rat_dist, [wspd1.name, wspd2.name])

    # plot the sector ratio with boom orientations, radial limits, and larger figure size
    bw.plot_sector_ratio(sec_rat, wdir, sec_rat_dist, [wspd1.name, wspd2.name],
                         boom_dir_1=0, boom_dir_2=180, radial_limits=(0.8, 1.2), figure_size=(15, 15))

    """

    if type(sec_ratio) == pd.core.series.Series:
        sec_ratio = {0: sec_ratio}

    if type(sec_ratio_dist) == pd.core.frame.DataFrame:
        sec_ratio_dist = {0: sec_ratio_dist}

    if type(col_names) is list:
        col_names = {0: col_names}

    wdir = pd.DataFrame(wdir)

    if len(wdir.columns) != 1:
        if len(wdir.columns) != len(sec_ratio):
            raise ValueError('Number of anemometers does not match number of wind vanes. Please ensure there is one ' +
                             'direction vane per anemometer pair or include one direction vane only to be used for ' +
                             'all anemometer pairs.')

    if type(boom_dir_1) is list:
        if (len(boom_dir_1) != len(sec_ratio)) & (len(boom_dir_1) != 1):
            raise ValueError('Number of boom orientations must be 1 or equal to number of ' +
                             'anemometer pairs.')

    if type(boom_dir_2) is list:
        if (len(boom_dir_2) != len(sec_ratio)) & (len(boom_dir_2) != 1):
            raise ValueError('Number of boom orientations must be 1 or equal to number of ' +
                             'anemometer pairs.')

    row, col = _get_best_row_col_number_for_subplot(len(sec_ratio))
    fig, axes = plt.subplots(row, col, figsize=figure_size, subplot_kw={'projection': 'polar'})
    font_size = min(figure_size)/row/col+2.5

    if (len(sec_ratio)) > 1:
        axes = axes.flatten()
    else:
        axes = [axes]

    if type(boom_dir_1) is not list:
        boom_dir_1 = [boom_dir_1] * len(sec_ratio)
    elif len(boom_dir_1) == 1:
        boom_dir_1 = boom_dir_1 * len(sec_ratio)

    if type(boom_dir_2) is not list:
        boom_dir_2 = [boom_dir_2] * len(sec_ratio)
    elif len(boom_dir_2) == 1:
        boom_dir_2 = boom_dir_2 * len(sec_ratio)

    for pair, boom1, boom2 in zip(sec_ratio, boom_dir_1, boom_dir_2):
        if len(wdir.columns) == 1:
            wd = _convert_df_to_series(wdir).dropna()
        else:
            wd = _convert_df_to_series(wdir.iloc[:, pair]).dropna()

        common_idx = sec_ratio[pair].index.intersection(wd.index)

        _plot_sector_ratio_subplot(sec_ratio[pair].loc[common_idx], wd.loc[common_idx], sec_ratio_dist[pair],
                                   col_names[pair], boom_dir_1=boom1, boom_dir_2=boom2,
                                   radial_limits=radial_limits, annotate=annotate, font_size=font_size, ax=axes[pair])
    plt.close()

    return fig


def _plot_sector_ratio_subplot(sec_ratio, wdir, sec_ratio_dist, col_names, boom_dir_1=-1, boom_dir_2=-1,
                               radial_limits=None, annotate=True, font_size=10, ax=None):
    """
    Accepts a ratio of anemometers per sector, a wind direction, a distribution of anemometer ratios per sector,
    along with 2 anemometer names, and returns an axis object to plot the speed ratio by sector. Optionally can
    include anemometer boom directions also.

    :param sec_ratio:         Series of wind speed timeseries.
    :type sec_ratio:          pandas.Series
    :param wdir:              Direction timeseries.
    :type wdir:               pandas.Series
    :param sec_ratio_dist:    DataFrame from SectorRatio.by_sector()
    :type sec_ratio_dist:     pandas.Series
    :param col_names:         A list of strings containing column names of wind speeds, first string is divisor and
                              second is dividend.
    :type col_names:          list[str]
    :param boom_dir_1:        Boom orientation in degrees of speed_col_name_1. Defaults to -1, hidden from the plot.
    :type boom_dir_1:         float
    :param boom_dir_2:        Boom orientation in degrees of speed_col_name_2. Defaults to -1, hidden from the plot.
    :type boom_dir_2:         float
    :param radial_limits:     The min and max values of the radial axis. Defaults to +0.05 of max ratio and -0.1 of min.
    :type radial_limits:      tuple[float] or list[float]
    :param annotate:          Set to True to show annotations on plot.
    :type annotate:           bool
    :param font_size:         Size of font in plot annotation. Defaults to 10.
    :type font_size:          int
    :param ax:                Subplot axes to which the subplot is assigned. If None subplot is displayed on its own.
    :type ax:                 matplotlib.axes._subplots.AxesSubplot or None
    :returns:                 A speed ratio plot showing average speed ratio by sector and scatter of individual
                              data points.

    **Example usage**
    ::
        import brightwind as bw
        data = bw.load_csv(bw.demo_datasets.demo_data)

        wspd1, wspd2 = data['Spd80mN'], data['Spd80mS']
        wdir = data['Dir78mS']

        # calculate the ratio between wind speeds
        min_spd = 3
        sec_rat = bw.analyse.analyse._calc_ratio(wspd1, wspd2, min_spd)

        # calculate mean wind speed ratio per sector
        sec_rat_plot, sec_rat_dist = bw.dist_by_dir_sector(sec_rat, wdir, aggregation_method='mean', return_data=True)
        sec_rat_dist = sec_rat_dist.rename('Mean_Sector_Ratio').to_frame()

        # find the common indices between wind speed and wind direction
        common_idx   = sec_rat.index.intersection(wdir.index)

        # plot the sector ratio
        bw.analyse.plot._plot_sector_ratio_subplot(sec_rat.loc[common_idx], wdir.loc[common_idx], sec_rat_dist,
                                                   [wspd1.name, wspd2.name])

        # plot the sector ratio with booms, radial limits, no annotation, and larger font size
        bw.analyse.plot._plot_sector_ratio_subplot(sec_rat.loc[common_idx], wdir.loc[common_idx], sec_rat_dist,
                                                   [wspd1.name, wspd2.name], boom_dir_1=0, boom_dir_2=180,
                                                   radial_limits=(0.8, 1.2), annotate=False, font_size=20)

    """

    if ax is None:
        ax = plt.gca(polar=True)

    if radial_limits is None:
        max_level = sec_ratio_dist['Mean_Sector_Ratio'].max() + 0.05
        min_level = sec_ratio_dist['Mean_Sector_Ratio'].min() - 0.1
    else:
        max_level = max(radial_limits)
        min_level = min(radial_limits)
    ax.set_ylim(min_level, max_level)

    radians = np.radians(utils._get_dir_sector_mid_pts(sec_ratio_dist.index))
    ax.set_theta_zero_location('N')
    ax.set_theta_direction(-1)
    ax.set_thetagrids(utils._get_dir_sector_mid_pts(sec_ratio_dist.index))
    ax.plot(np.append(radians, radians[0]), pd.concat([sec_ratio_dist['Mean_Sector_Ratio'], sec_ratio_dist.iloc[0]]),
            color=COLOR_PALETTE.primary, linewidth=4)

    # Add boom dimensions to chart, if required
    width = np.pi / 108
    radii = max_level
    annotation_text = '* Plot generated using '
    if boom_dir_1 >= 0:
        boom_dir_1_rad = np.radians(boom_dir_1)
        ax.bar(boom_dir_1_rad, radii, width=width, bottom=min_level, color=COLOR_PALETTE.fourth)
        if boom_dir_2 == -1:
            annotation_text += '{} (top mounted) divided by {} ({}° boom)'.format(col_names[1], col_names[0],
                                                                                  boom_dir_1)
    if boom_dir_2 >= 0:
        boom_dir_2_rad = np.radians(boom_dir_2)
        ax.bar(boom_dir_2_rad, radii, width=width, bottom=min_level, color=COLOR_PALETTE.fifth)
        if boom_dir_1 == -1:
            annotation_text += '{} ({}° boom) divided by {} (top mounted)'.format(col_names[1], boom_dir_2,
                                                                                  col_names[0])
    if boom_dir_2 >= 0 and boom_dir_1 >= 0:
        annotation_text += '{} ({}° boom) divided by {} ({}° boom)'.format(col_names[1], boom_dir_2,
                                                                           col_names[0], boom_dir_1)
    if boom_dir_1 == -1 and boom_dir_2 == -1:
        annotation_text += '{} divided by {}'.format(col_names[1], col_names[0])
    if annotate:
        ax.set_title(annotation_text, y=0.004*(font_size-2.5)-0.15)
    else:
        ax.axes.xaxis.set_ticklabels([])
    ax.scatter(np.radians(wdir), sec_ratio, color=COLOR_PALETTE.secondary, alpha=0.3, s=1)

    for item in ([ax.title] + ax.get_xticklabels() + ax.get_yticklabels()):
        item.set_fontsize(font_size)

    return ax


def plot_power_law(avg_alpha, avg_c, wspds, heights, max_plot_height=None, avg_slope=None, avg_intercept=None,
                   plot_both=False):
    if max_plot_height is None:
        max_plot_height = max(heights)

    plot_heights = np.arange(1, max_plot_height + 1, 1)
    speeds = avg_c * (plot_heights ** avg_alpha)
    fig, ax = plt.subplots(figsize=(10, 10))
    ax.set_xlabel('Speed [m/s]')
    ax.set_ylabel('Elevation [m]')
    ax.plot(speeds, plot_heights, '-', color=COLOR_PALETTE.primary, label='power_law')
    ax.scatter(wspds, heights, marker='o', color=COLOR_PALETTE.secondary)
    if plot_both is True:
        plot_heights = np.arange(1, max_plot_height + 1, 1)
        speeds = avg_slope * np.log(plot_heights) + avg_intercept
        ax.plot(speeds, plot_heights, '-', color=COLOR_PALETTE.secondary, label='log_law')
        ax.scatter(wspds, heights, marker='o', color=COLOR_PALETTE.secondary)
        plt.legend(loc='upper left')

    ax.grid()
    ax.set_xlim(0, max(speeds) + 1)
    ax.set_ylim(0, max(plot_heights) + 10)
    return ax.get_figure()


def plot_log_law(avg_slope, avg_intercept, wspds, heights, max_plot_height=None):
    if max_plot_height is None:
        max_plot_height = max(heights)

    plot_heights = np.arange(1, max_plot_height + 1, 1)
    speeds = avg_slope * np.log(plot_heights) + avg_intercept
    fig, ax = plt.subplots(figsize=(10, 10))
    ax.set_xlabel('Speed [m/s]')
    ax.set_ylabel('Elevation [m]')
    ax.plot(speeds, plot_heights, '-', color=COLOR_PALETTE.primary)
    ax.scatter(wspds, heights, marker='o', color=COLOR_PALETTE.secondary)
    ax.grid()
    ax.set_xlim(0, max(speeds) + 1)
    ax.set_ylim(0, max(plot_heights) + 10)
    return ax.get_figure()


def plot_shear_time_of_day(df, calc_method, plot_type='step'):
    """
    Function used by Shear.TimeOfDay for plotting the hourly shear for each calendar month or an average of all months.

    The color map used for plotting the shear by time of day for each calendar month depends on the plot_type input:
        1) if 'line' 'step' the COLOR_PALETTE.color_map_cyclical is used
        2) if '12x24' the 'COLOR_PALETTE.color_map is used
    The color used for plotting the average of all months shear is COLOR_PALETTE.primary.

    :param df:          Series of average shear by time of day or DataFrame of shear by time of day for
                        each calendar month.
    :type df:           pandas.Series or pandas.DataFrame
    :param calc_method: Method used by Shear.TimeOfDay for shear calculation, either 'power_law' or 'log_law'.
                        Input used for defining label of y axis.
    :type calc_method:  str
    :param plot_type:   Type of plot to be generated. Options include 'line', 'step' and '12x24'. Default is 'step'.
    :type plot_type:    str
    :returns:           A shear by time of day plot

    """
    df_copy = df.copy()

    if calc_method == 'power_law':
        label = 'Average Shear'
    elif calc_method == 'log_law':
        label = 'Roughness Coefficient'
    else:
        label = calc_method

    if plot_type == '12x24':
        df.columns = np.arange(1, 13, 1)
        df.index = np.arange(0, 24, 1)
        return plot_12x24_contours(df, label=(label, 'mean'), plot='tod')

    else:
        colors = _colormap_to_colorscale(COLOR_PALETTE.color_map_cyclical, 13)
        colors = colors[:-1]
        if len(df.columns) == 1:
            colors[0] = COLOR_PALETTE.primary

        fig, ax = plt.subplots(figsize=(10, 10))
        ax.set_xlabel('Time of Day')
        ax.set_ylabel(label)

        # create x values for plot
        idx = pd.date_range('2017-01-01 00:00', '2017-01-01 23:00', freq='1H').hour

        if plot_type == 'step':
            df = df.shift(+1, axis=0)
            df.iloc[0, :] = df_copy.tail(1).values
            for i in range(0, len(df.columns)):
                ax.step(idx, df.iloc[:, i], label=df.iloc[:, i].name, color=colors[i])

        if plot_type == 'line':
            for i in range(0, len(df.columns)):
                ax.plot(idx, df.iloc[:, i], label=df.iloc[:, i].name, color=colors[i])

        ax.legend(bbox_to_anchor=(1.1, 1.05))
        ax.set_xticks([ix.hour for ix in df.index])
        ax.xaxis.set_minor_formatter(mpl.dates.DateFormatter("%H-%M"))
        _ = plt.xticks(rotation=90)
        return ax.get_figure()


def plot_dist_matrix(matrix, colorbar_label=None, xticklabels=None, yticklabels=None):
    fig, ax = plt.subplots(figsize=(10, 10))
    cm = ax.pcolormesh(matrix, cmap=COLOR_PALETTE.color_map)
    ax.set(xlim=(0, matrix.shape[1]), ylim=(0, matrix.shape[0]))
    ax.set(xticks=np.array(range(0, matrix.shape[1])) + 0.5, yticks=np.array(range(0, matrix.shape[0])) + 0.5)
    if xticklabels is not None:
        ax.set_xticklabels(xticklabels)
    if yticklabels is not None:
        ax.set_yticklabels(yticklabels)
    plt.setp(ax.get_xticklabels(), rotation=90, ha="right", rotation_mode="anchor")
    ax.set_xlabel(matrix.columns.names[-1])
    ax.set_ylabel(matrix.index.name)
    cbar = ax.figure.colorbar(cm, ax=ax)
    if colorbar_label is not None:
        cbar.ax.set_ylabel(colorbar_label)
    plt.close()
    return ax.get_figure()


def render_table(data, col_width=3.0, row_height=0.625, font_size=16, header_color=None,
                 row_colors=None, edge_color='w', bbox=[0, 0, 1, 1],
                 header_columns=0, show_col_head=1,
                 ax=None, cellLoc='center', padding=0.01, **kwargs):
    if ax is None:
        size = (np.array(data.shape[::-1]) + np.array([0, 1])) * np.array([col_width, row_height])
        fig, ax = plt.subplots(figsize=size)
        ax.axis('off')

    if row_colors is None:
        row_colors = [COLOR_PALETTE.primary_90, 'w']

    if header_color is None:
        header_color = COLOR_PALETTE.primary

    if show_col_head == 1:
        mpl_table = ax.table(cellText=data.values, bbox=bbox, colLabels=data.columns, cellLoc=cellLoc, **kwargs)
    else:
        mpl_table = ax.table(cellText=data.values, bbox=bbox, cellLoc=cellLoc, **kwargs)

    mpl_table.auto_set_font_size(False)
    mpl_table.set_fontsize(font_size)

    for k, cell in six.iteritems(mpl_table._cells):
        cell.set_edgecolor(edge_color)
        if show_col_head == 1:
            if k[0] == 0 or k[1] < header_columns:
                cell.set_text_props(weight='bold', color='w')
                cell.set_facecolor(header_color)
                cell.PAD = padding
            else:
                cell.set_facecolor(row_colors[k[0] % len(row_colors)])
                cell.PAD = padding
        else:
            if k[1] < header_columns:
                cell.set_text_props(weight='bold', color='w')
                cell.set_facecolor(header_color)
                cell.PAD = padding
            else:
                cell.set_facecolor(row_colors[k[0] % len(row_colors)])
                cell.PAD = padding
                # if k[1]==1:
                #   cell.set_width(0.03)
    return ax

# def plot_3d_rose(matrix, colorbar_label=None):<|MERGE_RESOLUTION|>--- conflicted
+++ resolved
@@ -562,12 +562,7 @@
     ax.tick_params(axis="x", rotation=x_tick_label_angle)
 
     if legend:
-
-<<<<<<< HEAD
-        ncol_legend = min((len(legend_items)+1)//2, 6) if len(legend_items) > 6 else 6
-=======
-        ncol_legend = min((len(y.columns)+1)//2,6) if len(y.columns) > 6 else 6
->>>>>>> a5c40ed9
+        ncol_legend = min((len(y.columns)+1)//2, 6) if len(y.columns) > 6 else 6
         legend_kwargs = {
             'bbox_to_anchor': (0.5, 1), 'loc': 'lower center', 'ncol': ncol_legend,
             } if external_legend else {}
