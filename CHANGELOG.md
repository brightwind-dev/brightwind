# Changelog
All notable changes to this project will be documented in this file. If you make a notable change to the project, please add a line describing the change to the "unreleased" section. The maintainers will make an effort to keep the [Github Releases](https://github.com/brightwind-dev/brightwind/releases) page up to date with this changelog. The format is based on [Semantic Versioning](https://semver.org/) e.g. '1.1.0'

Given a version number MAJOR.MINOR.PATCH, increment the:

    1. MAJOR version when you make incompatible API changes,
    2. MINOR version when you add functionality in a backwards compatible manner, and
    3. PATCH version when you make backwards compatible bug fixes.

Additional labels for pre-release and build metadata are available as extensions to the MAJOR.MINOR.PATCH format.


## [2.3.0]
1. Bug fix legend `plot_scatter_wspd` and `plot_scatter_wdir` functions and added tests (Issue [#443](https://github.com/brightwind-dev/brightwind/issues/443)).
2. Bug fix calling `is_file` function (Issue [#447](https://github.com/brightwind-dev/brightwind/issues/447)).
3. Bug fix in `_Measurements_get_table` function (Issue [#421](https://github.com/brightwind-dev/brightwind/issues/421)).
4. Bug fix in `_Measurements_get_names` function and made this function public (Issue [#450](https://github.com/brightwind-dev/brightwind/issues/450)).
5. Bug fix in `_Measurements__get_properties` function when sensor can measure multiple measurement types. If there are multiple calibrations present, the correct one is now chosen (Issue [#449](https://github.com/brightwind-dev/brightwind/issues/449)).
6. Bug fix in `_Measurements__get_properties` function to handle solar sites (Issue [#453](https://github.com/brightwind-dev/brightwind/issues/453)).
7. Bug fix in `dist` function (Issue [#459](https://github.com/brightwind-dev/brightwind/issues/459)).
8. Bug fix in `_LoggerMainConfigs__get_properties` function for solar and sodar sites (Issue [#454](https://github.com/brightwind-dev/brightwind/issues/454)).
9. Bug fix in `monthly_means()` function of the plots (Issue [#452](https://github.com/brightwind-dev/brightwind/issues/452)) and (Issue [#413](https://github.com/brightwind-dev/brightwind/issues/413)).
9. Updated functionality in `monthly_means()` and `plot_monthly_means()` plots (Issue [#452](https://github.com/brightwind-dev/brightwind/issues/452)) and (Issue [#413](https://github.com/brightwind-dev/brightwind/issues/413)).
10. Updated functionality in `plot_timeseries` function (Issue [#457](https://github.com/brightwind-dev/brightwind/issues/457)).
11. More representative error messages returned in `Shear` function when no valid data is available (Issue [#205](https://github.com/brightwind-dev/brightwind/issues/205)).
11. `Shear.TimeSeries` and `Shear.TimeOfDay` has been updated to return np.nan when there is no valid data for that timestamp or hour (Issue [#205](https://github.com/brightwind-dev/brightwind/issues/205)).
<<<<<<< HEAD
12. Update to `_timeseries_subplot` to allow more than 12 lines to be plotted and allow the user to choose to use a colour map to determine the colours used (Issue [#492](https://github.com/brightwind-dev/brightwind/issues/492)).
=======
12. Updated return object type from `get_measurement_stations` to allow return of a list of dictionaries  (Issue [#287](https://github.com/brightwind-dev/brightwind/issues/287)).
12. Updated functionality in `get_measurement_stations` to enable filtering for device type (Issue [#378](https://github.com/brightwind-dev/brightwind/issues/378)).
12. Added new function `LoadBrightHub.get_cleaning_rules()` to pull the cleaning rules for a particular measurement station on BrightHub (Issue [#461](https://github.com/brightwind-dev/brightwind/issues/461)).
13. Added new function `load.apply_cleaning_rules()` to clean columns specified in cleaning rules by the condition specified for a specific column in the rules. (Issue [#462](https://github.com/brightwind-dev/brightwind/issues/462)).
14. Fix bug for application of `Shear.TimeOfDay()` (Issue [#441](https://github.com/brightwind-dev/brightwind/issues/441)).
>>>>>>> 5605333c


## [2.2.1]
1. Bug fix some users encounter with `plot.plot_shear_time_of_day()` (Issue [#429](https://github.com/brightwind-dev/brightwind/issues/429)).



## [2.2.0]
1. Modify `Correl.OrdinaryLeastSquares()` to force the intercept to pass through the origin (Issue [#412](https://github.com/brightwind-dev/brightwind/issues/412)).
1. Update `LoadBrightHub.get_data()` to use a new API (Issue [#419](https://github.com/brightwind-dev/brightwind/issues/419)).
1. Added new function `LoadBrightHub.get_cleaning_log()` to pull the cleaning log for a particular measurement station on BrightHub (Issue [#405](https://github.com/brightwind-dev/brightwind/issues/405)).
1. Added new function `LoadBrightHub.get_reanalysis()` to pull reanalysis datasets from BrightHub (Issue [#431](https://github.com/brightwind-dev/brightwind/issues/431)).
1. Modify `load.apply_cleaning()` and `apply_cleaning_windographer()` to clean columns specified in cleaning file by 
matching the sensor name from the beginning of the string. (Issue [#249](https://github.com/brightwind-dev/brightwind/issues/249)).



## [2.1.0]
1. Update behaviour of `time_continuity_gaps` to find any gap that
is not equal to the derived temporal resolution.
2. Added `data_resolution` argument to `average_data_by_period`, `monthly_means`, `coverage` and 
  `merge_datasets_by_period` functions (Issue [#297](https://github.com/brightwind-dev/brightwind/issues/297))
3. Update to work with Pandas 1.3.2. This mostly includes depreciating pd.Timedelta and using pd.DateOffset instead. (Pull request [#312](https://github.com/brightwind-dev/brightwind/pull/312)).
4. Update to work with Pandas 2.0.1, due to `date_format` input update for `pandas.to_datetime`. (Pull request [#387](https://github.com/brightwind-dev/brightwind/issues/387)).
5. Update to work with matplotlib 3.5.2 and bug fix for plot_freq_distribution and dist functions (Issue [#315](https://github.com/brightwind-dev/brightwind/issues/315)). 
6. Update to work with numpy>=1.20.0 when pandas=0.25.3. (Issue [#344](https://github.com/brightwind-dev/brightwind/issues/344)). 
7. Addressed all Future and Deprecation warnings for matplotlib<=3.6.3, numpy<=1.24.1, pandas<=1.5.3. (Issue [#356](https://github.com/brightwind-dev/brightwind/issues/356)).
8. In`Correl` fix issue when duplicate column names are sent to `SpeedSort` (Issue [#304](https://github.com/brightwind-dev/brightwind/issues/304))
9. Added subplotting functionality to `sector_ratio` and improved user control of plotting (Issue [#309](https://github.com/brightwind-dev/brightwind/issues/309))
10. Allow `dist()` function to take a pd.DataFrame so user can plot multiple distributions on the same plot. (Issue [#264](https://github.com/brightwind-dev/brightwind/issues/264))
    1. As part of this added subplotting functionality for bar plots
11. Allow `freq_table()` function to derive a seasonal adjusted frequency distribution if user sets 'seasonal_adjustment' 
to true. (Issue [#334](https://github.com/brightwind-dev/brightwind/issues/334))
    1. As part of this, added 'monthly_coverage_threshold' option for the user to ensure good coverage months. 
12. In `freq_table` added option to give as input target wind speed we want the mean frequency distribution to have 
(Issue [#269](https://github.com/brightwind-dev/brightwind/issues/269)).
13. Allow `freq_table` function to apply a `coverage_threshold` for both seasonal adjusted and base methods. (Issue [#386](https://github.com/brightwind-dev/brightwind/issues/386))
14. Updated `plot_timeseries` to use a subplot function (`_timeseries_subplot`) and added arguments _x_label_, _y_label_, _x_tick_label_angle_, 
_line_colors_, _legend_ and _figure_size_. (Issue [#349](https://github.com/brightwind-dev/brightwind/issues/349)).
15. In `average_data_by_period()` fixed issue when wind direction average is derived for a period equal to the data resolution period 
(Issue [#319](https://github.com/brightwind-dev/brightwind/issues/319)).
16. In `average_data_by_period()` fixed issue when wind direction average is derived for a period equal to the data resolution period (Issue [#319](https://github.com/brightwind-dev/brightwind/issues/319)).
17. Fixed bugs for `TI.by_speed` and `TI.by_sector` and added tests. Solved versions issue that were raised from Pandas 1.3.3. (Issue [#317](https://github.com/brightwind-dev/brightwind/issues/317)).
18. Address errors and warnings generated for `Shear.TimeOfDay` and `Shear` when pandas >=1.0.0 (Issue [#347](https://github.com/brightwind-dev/brightwind/issues/347)).
19. In `_calc_mean_speed_of_freq_tab` for `export_tab_file` fix issue around using wind speed bins less than 1 m/s (Issue [#359](https://github.com/brightwind-dev/brightwind/issues/359)).
20. Update to work with versions 1.0 to 1.2 of IEA WIND Task 43 WRA Data Model (Issue [#306](https://github.com/brightwind-dev/brightwind/issues/306)).
21. Updated `LoadBrightHub` URL and generalised functions used for connecting to BrightHub platform without using `boto3` (Issue [#355](https://github.com/brightwind-dev/brightwind/issues/355)).
22. Removed hardcoded colours for `Shear.TimeOfDay` plots when `plot_type` is 'step' or 'line' and added a colour map. (Issue [#376](https://github.com/brightwind-dev/brightwind/issues/376)).
23. Fixed bug for `SpeedSort` where the `sector_predict` function was not interpolating data using two fit lines. (Issue [#377](https://github.com/brightwind-dev/brightwind/issues/377)).
24. Updated `_ColorPalette` to automatically update color_list, color_map, color_map_cyclical and adjusted lightness color variables when main colors (primary, secondary etc.) are changed. (Issue [#381](https://github.com/brightwind-dev/brightwind/issues/381)).
25. Allow `momm` function to derive a seasonal adjusted mean of monthly mean, if user sets `seasonal_adjustment` to true, and allow to apply a `coverage_threshold` (Issue [#298](https://github.com/brightwind-dev/brightwind/issues/298))
26. Updated `slice_data`, `offset_timestamps`, `_LoadBWPlatform.get_data` functions to use 'less than' data_to if provided as input. (Issue [#385](https://github.com/brightwind-dev/brightwind/issues/385))



## [2.0.0]
- Major changes, notably
  - Incorporating the IEA WIND Task 43 WRA Data Model
  - Adding APIs to pull data from the BrightHub platform www.brightwindhub.com
  - Change license to MIT
  - Correl - add linear regression by direction sector
  - Correl - add different aggregation methods to both ref and target
  - better function to average wind directions
  - Bug fixes


## [1.0.0]
- Initial release<|MERGE_RESOLUTION|>--- conflicted
+++ resolved
@@ -24,15 +24,12 @@
 10. Updated functionality in `plot_timeseries` function (Issue [#457](https://github.com/brightwind-dev/brightwind/issues/457)).
 11. More representative error messages returned in `Shear` function when no valid data is available (Issue [#205](https://github.com/brightwind-dev/brightwind/issues/205)).
 11. `Shear.TimeSeries` and `Shear.TimeOfDay` has been updated to return np.nan when there is no valid data for that timestamp or hour (Issue [#205](https://github.com/brightwind-dev/brightwind/issues/205)).
-<<<<<<< HEAD
 12. Update to `_timeseries_subplot` to allow more than 12 lines to be plotted and allow the user to choose to use a colour map to determine the colours used (Issue [#492](https://github.com/brightwind-dev/brightwind/issues/492)).
-=======
 12. Updated return object type from `get_measurement_stations` to allow return of a list of dictionaries  (Issue [#287](https://github.com/brightwind-dev/brightwind/issues/287)).
 12. Updated functionality in `get_measurement_stations` to enable filtering for device type (Issue [#378](https://github.com/brightwind-dev/brightwind/issues/378)).
 12. Added new function `LoadBrightHub.get_cleaning_rules()` to pull the cleaning rules for a particular measurement station on BrightHub (Issue [#461](https://github.com/brightwind-dev/brightwind/issues/461)).
 13. Added new function `load.apply_cleaning_rules()` to clean columns specified in cleaning rules by the condition specified for a specific column in the rules. (Issue [#462](https://github.com/brightwind-dev/brightwind/issues/462)).
 14. Fix bug for application of `Shear.TimeOfDay()` (Issue [#441](https://github.com/brightwind-dev/brightwind/issues/441)).
->>>>>>> 5605333c
 
 
 ## [2.2.1]
