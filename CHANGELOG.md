# Changelog
All notable changes to this project will be documented in this file. If you make a notable change to the project, please add a line describing the change to the "unreleased" section. The maintainers will make an effort to keep the [Github Releases](https://github.com/brightwind-dev/brightwind/releases) page up to date with this changelog. The format is based on [Semantic Versioning](https://semver.org/) e.g. '1.1.0'

Given a version number MAJOR.MINOR.PATCH, increment the:

    1. MAJOR version when you make incompatible API changes,
    2. MINOR version when you add functionality in a backwards compatible manner, and
    3. PATCH version when you make backwards compatible bug fixes.

Additional labels for pre-release and build metadata are available as extensions to the MAJOR.MINOR.PATCH format.

## [Unreleased]
<<<<<<< HEAD
- iss #297 Added option to give as input the data_resolution to average_data_by_period, monthly_means, coverage and 
  merge_datasets_by_period functions
=======
- Update behaviour of `time_continuity_gaps` to find any gap that
is not equal to the derived temporal resolution.

>>>>>>> 17f03347

## [2.0.0]
- Major changes, notably
  - Incorporating the IEA WIND Task 43 WRA Data Model
  - Adding APIs to pull data from the BrightHub platform www.brightwindhub.com
  - Change license to MIT
  - Correl - add linear regression by direction sector
  - Correl - add different aggregation methods to both ref and target
  - better function to average wind directions
  - Bug fixes


## [1.0.0]
- Initial release<|MERGE_RESOLUTION|>--- conflicted
+++ resolved
@@ -10,14 +10,10 @@
 Additional labels for pre-release and build metadata are available as extensions to the MAJOR.MINOR.PATCH format.
 
 ## [Unreleased]
-<<<<<<< HEAD
-- iss #297 Added option to give as input the data_resolution to average_data_by_period, monthly_means, coverage and 
-  merge_datasets_by_period functions
-=======
 - Update behaviour of `time_continuity_gaps` to find any gap that
 is not equal to the derived temporal resolution.
-
->>>>>>> 17f03347
+- Added `data_resolution` argument to `average_data_by_period`, `monthly_means`, `coverage` and 
+  `merge_datasets_by_period` functions (Issue #[297](https://github.com/brightwind-dev/brightwind/issues/297))
 
 ## [2.0.0]
 - Major changes, notably
