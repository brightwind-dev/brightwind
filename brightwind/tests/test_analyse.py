--- conflicted
+++ resolved
@@ -44,19 +44,11 @@
     assert abs(gaps.iloc[1, 2] - 0.01388) < 1e-5
 
 
-<<<<<<< HEAD
 def test_dist_12x24():
     df = bw.load_csv(bw.datasets.demo_data)
     graph, table12x24 = bw.dist_12x24(df.Spd40mN, var_name_label='wind speed', return_data=True)
     graph = bw.dist_12x24(df.PrcpTot, aggregation_method='sum')
     
-=======
-def test_twelve_by_24():
-    df = bw.load_campbell_scientific(bw.datasets.demo_campbell_scientific_site_data)
-    graph, table12x24 = bw.twelve_by_24(df.Spd40mN, var_name_label='wind speed', return_data=True)
-    graph = bw.twelve_by_24(df.PrcpTot, aggregation_method='sum')
-
->>>>>>> ecdd2386
     def custom_agg(x):
         return x.mean() + (2 * x.std())
 
