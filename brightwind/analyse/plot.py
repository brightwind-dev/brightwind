--- conflicted
+++ resolved
@@ -25,15 +25,14 @@
 
 __all__ = ['plot_timeseries']
 
-<<<<<<< HEAD
+
 try:
     if 'Gotham Rounded' in \
             [mpl.font_manager.FontProperties(fname=i).get_name() for i in mpl.font_manager.findSystemFonts()]:
         mpl.rcParams['font.family'] = 'Gotham Rounded'
 except Exception as ex:
     raise 'Found exception when checking installed fonts. {}'.format(str(ex))
-=======
->>>>>>> 13559e57
+    
 
 plt.style.use(os.path.join(os.path.dirname(__file__), 'bw.mplstyle'))
 
