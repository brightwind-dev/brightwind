import matplotlib.pyplot as plt
import matplotlib as mpl
from matplotlib.dates import DateFormatter
import matplotlib.dates as mdates
import matplotlib.lines as mlines
import calendar
import numpy as np
import pandas as pd
import os
from brightwind.utils import utils
import brightwind as bw
from pandas.plotting import register_matplotlib_converters
from brightwind.utils.utils import _convert_df_to_series
import re
import six
from colormap import rgb2hex, rgb2hls, hls2rgb
from matplotlib.ticker import PercentFormatter
from matplotlib.colors import ListedColormap, to_hex, LinearSegmentedColormap
import warnings

register_matplotlib_converters()

__all__ = ['plot_timeseries',
           'plot_scatter',
           'plot_scatter_wspd',
           'plot_scatter_wdir',
           'plot_scatter_by_sector',
           'plot_sector_ratio']
#
# try:
#     if 'Gotham Rounded' in \
#             [mpl.font_manager.FontProperties(fname=i).get_name() for i in mpl.font_manager.findSystemFonts()]:
#         mpl.rcParams['font.family'] = 'Gotham Rounded'
# except Exception as ex:
#     raise 'Found exception when checking installed fonts. {}'.format(str(ex))
#
plt.style.use(os.path.join(os.path.dirname(__file__), 'bw.mplstyle'))


class _ColorPalette:

    def __init__(self):
        """
        Color palette to be used for plotting graphs and tables. Colors can be reset by using

        ::
            import brightwind as bw
            bw.analyse.plot.COLOR_PALETTE.primary = '#3366CC'

        Color are called 'primary', secondary', 'tertiary', etc. Lighter and darker shades of primary are called
        'primary_10' for 10% of primary. Gradient goes from 0% (darkest) to 100% (lightest). See
        https://www.w3schools.com/colors/colors_picker.asp for more info.
        """
        self.primary = '#9CC537'        # slightly darker than YellowGreen #9acd32, rgb[156/255, 197/255, 55/255]
        self.secondary = '#2E3743'      # asphalt, rgb[46/255, 55/255, 67/255]
        self.tertiary = '#9B2B2C'       # red'ish, rgb(155, 43, 44)
        self.fourth = '#E57925'         # orange'ish, rgb(229, 121, 37)
        self.fifth = '#ffc008'          # yellow'ish, rgb(255, 192, 8)
        self.sixth = '#AB8D60'
        self.seventh = '#A4D29F'
        self.eighth = '#01958a'
        self.ninth = '#3D636F'          # blue grey
        self.tenth = '#A49E9D'
        self.eleventh = '#DA9BA6'
        self.primary_10 = '#1F290A'     # darkest green, 10% of primary
        self.primary_35 = '#6C9023'     # dark green, 35% of primary
        self.primary_80 = '#D7EBAD'     # light green, 80% of primary
        self.primary_90 = '#ebf5d6'     # light green, 90% of primary
        self.primary_95 = '#F5FAEA'     # lightest green, 95% of primary
        self.secondary_70 = '#6d737b'   # light asphalt

        _col_map_colors = [self.primary_95,  # lightest primary
                           self.primary,     # primary
                           self.primary_10]  # darkest primary

        _color_map_cyclical_colors = [self.secondary,
                                      self.fifth,
                                      self.primary,
                                      self.tertiary,
                                      self.secondary]

        self._color_map = self._set_col_map('color_map', _col_map_colors)

        self._color_map_cyclical = self._set_col_map('color_map_cyclical', _color_map_cyclical_colors)

        self.color_list = [self.primary, self.secondary, self.tertiary, self.fourth, self.fifth, self.sixth,
                           self.seventh, self.eighth, self.ninth, self.tenth, self.eleventh, self.primary_35]

        # set the mpl color cycler to our colors. It has 10 colors
        # mpl.rcParams['axes.prop_cycle']

    @staticmethod
    def _set_col_map(color_map_name, col_map_colors):
        return LinearSegmentedColormap.from_list(color_map_name, col_map_colors, N=256)

    @property
    def color_map(self):
        return self._color_map

    @property
    def color_map_cyclical(self):
        return self._color_map_cyclical

    @color_map.setter
    def color_map(self, col_map_colors):
        self._color_map = self._set_col_map('color_map', col_map_colors)

    @color_map_cyclical.setter
    def color_map_cyclical(self, col_map_colors):
        self._color_map_cyclical = self._set_col_map('color_map_cyclical', col_map_colors)


COLOR_PALETTE = _ColorPalette()


<<<<<<< HEAD
def _adjust_color_lightness(input_color, factor):
=======
def _colormap_to_colorscale(cmap, n_colors):
    """
    Function that transforms a matplotlib colormap to a list of colors
    """
    return [to_hex(cmap(k*1/(n_colors-1))) for k in range(n_colors)]


def _adjust_color_lightness(r, g, b, factor):
>>>>>>> 8b851ac2
    """
    Generate the color corresponding to the input primary color corrected by a lightness or darkness defined by the
    input factor percentage. Lighter colors are obtained with a factor >1 and darker colors with a factor <1.

    :param input_color: Input primary color for deriving the adjusted color from. This accepts a string that represents
                        the name of the color (same input formats as matplotlib.colors.to_rgb()).
                        It can be an RGB or RGBA sequence or a string in any of several forms:
                            1) hex color string, like ‘#000FFF’
                            2) standard name, like ‘green’
                            3) letter from the set ‘rgbcmykw’
                            4) string representation of a float, like ‘0.4’, indicating gray on a 0-1 scale
    :type input_color:  RGB or RGBA sequence or str
    :param factor:      Factor defining the percentage of lightness (between 1 and 2) or darkness (between 0 and 1).
    :type factor:       float
    :return:            color in hex format
    :rtype:             hex
    """
    if factor > 2 or factor < 0:
        raise ValueError("The `factor` input must be a value between 0 and 2.")
    
    r, g, b = tuple(255 * np.array(mpl.colors.to_rgb(input_color)))

    hue, lightness, saturation = rgb2hls(r / 255.0, g / 255.0, b / 255.0)
    lightness = max(min(lightness * factor, 1.0), 0.0)
    r, g, b = hls2rgb(hue, lightness, saturation)
    return rgb2hex(int(r * 255), int(g * 255), int(b * 255))


def plot_monthly_means(data, coverage=None, ylbl=''):
    fig = plt.figure(figsize=(15, 8))
    ax = fig.add_axes([0.1, 0.1, 0.8, 0.8])
    if len(data.shape) > 1:
        ax.set_prop_cycle(color=COLOR_PALETTE.color_list)
        ax.plot(data, '-o')
        ax.legend(list(data.columns))
    else:
        ax.plot(data, '-o', color=COLOR_PALETTE.primary)
        ax.legend([data.name])
    ax.set_ylabel(ylbl)

    ax.set_xticks(data.index)
    ax.xaxis.set_major_formatter(DateFormatter("%b %Y"))
    fig.autofmt_xdate(rotation=20, ha='center')

    if coverage is not None:
        plot_coverage = True
        if len(coverage.shape) > 1:
            if coverage.shape[1] > 1:
                plot_coverage = False
        if plot_coverage:
            ax.clear()
            ax.plot(data, '-o', color=COLOR_PALETTE.secondary)
            ax2 = ax.twinx()

            for month, coverage in zip(coverage.index, coverage.values):
                ax2.imshow(np.array([[mpl.colors.to_rgb(COLOR_PALETTE.primary)],
                                     [mpl.colors.to_rgb(COLOR_PALETTE.primary_80)]]),
                           interpolation='gaussian', extent=(mdates.date2num(month - pd.Timedelta('10days')),
                                                             mdates.date2num(month + pd.Timedelta('10days')),
                                                             0, coverage), aspect='auto', zorder=1)
                ax2.bar(mdates.date2num(month), coverage, edgecolor=COLOR_PALETTE.secondary, linewidth=0.3,
                        fill=False, zorder=0)

            ax2.set_ylim(0, 1)
            ax.set_ylim(bottom=0)
            ax.set_xlim(data.index[0] - pd.Timedelta('20days'), data.index[-1] + pd.Timedelta('20days'))
            ax.set_zorder(3)
            ax2.yaxis.grid(True)
            ax2.set_axisbelow(True)
            ax.patch.set_visible(False)
            ax2.set_ylabel('Coverage [-]')
            ax2.yaxis.tick_right()
            ax2.yaxis.set_label_position("right")
            plt.close()
            return ax2.get_figure()
    plt.close()
    return ax.get_figure()


def _timeseries_subplot(x, y, x_label=None, y_label=None, x_limits=None, y_limits=None, x_tick_label_angle=25,
                        line_marker_types=None, line_colors=None, subplot_title=None,
                        legend=True, ax=None):
    """
    Plots a timeseries subplot where x is the time axis.

    :param x:                       The x-axis values in a time format.
    :type x:                        pandas.core.indexes.datetimes.DatetimeIndex,
                                    list(pandas._libs.tslibs.timestamps.Timestamp) or list(numpy.datetime64)
                                    or np.array(numpy.datetime64)
    :param y:                       The y-axis values.
    :type y:                        pd.DataFrame, pd.Series or list or np.array
    :param x_label:                 Label for the x axis. Default is None.
    :type x_label:                  str or None
    :param y_label:                 Label for the y axis. Default is None.
    :type y_label:                  str or None
    :param x_limits:                x-axis min and max limits. Default is None.
    :type x_limits:                 tuple, None
    :param y_limits:                y-axis min and max limits. Default is None.
    :type y_limits:                 tuple, None
    :param x_tick_label_angle:      The angle to rotate the x-axis tick labels by.
                                    Default is 25, i.e. the tick labels will be horizontal.
    :type x_tick_label_angle:       float or int
    :param line_marker_types:       String or list of marker type(s) to use for the timeseries plot. Default is None.
                                    If only one marker type is provided then all timeseries will use the same marker,
                                    otherwise the number of marker types provided will need to be equal to the number
                                    of columns in the y input. Marker type options are as for
                                    https://matplotlib.org/stable/api/markers_api.html
    :type line_marker_types:        list or str or None
    :param line_colors:             Line colors used for the timeseries plot. Colors input can be given as:
                                        1) Single str (https://matplotlib.org/stable/gallery/color/named_colors.html)
                                           or Hex (https://www.w3schools.com/colors/colors_picker.asp) or tuple (Rgb):
                                           all plotted timeseries will use the same color.
                                        2) List of str or Hex or Rgb: the number of colors provided needs to be
                                           at least equal to the number of columns in the y input.
                                        3) None: the default COLOR_PALETTE.color_list will be used for plotting.
    :type line_colors:              str or list or tuple or None
    :param subplot_title:           Title show on top of the subplot. Default is None.
    :type subplot_title:            str or None
    :param legend:                  Boolean to choose if legend is shown. Default is True.
    :type legend:                   Bool
    :param ax:                      Subplot axes to which assign the subplot to in a plot. If None then a single plot is
                                    generated
    :type ax:                       matplotlib.axes._subplots.AxesSubplot or None
    :return:                        A timeseries subplot
    :rtype:                         matplotlib.axes._subplots.AxesSubplot

     **Example usage**
    ::
        import brightwind as bw
        import matplotlib.pyplot as plt
        data = bw.load_csv(bw.demo_datasets.demo_data)
        wspd_cols = ['Spd80mN', 'Spd80mS', 'Spd60mN', 'Spd60mS', 'Spd40mN', 'Spd40mS']

        # To plot only one subplot in a figure and set different marker types for each line
        fig, axes = plt.subplots(1, 1)
        bw.analyse.plot._timeseries_subplot(data.index, data[wspd_cols],
                                            line_marker_types=['.', 'o', 'v', '^', '<', None], ax=axes)

        # To plot multiple subplots in a figure without legend and with x and y labels and assigning subplot_title
        fig, axes = plt.subplots(2, 1)
        bw.analyse.plot._timeseries_subplot(data.index, data[wspd_cols], ax=axes[0], legend=False,
                                         x_label=None, y_label='Spd80mS', subplot_title='Speed [m/s]')
        bw.analyse.plot._timeseries_subplot(data.index, data.Dir78mS, ax=axes[1], legend=False,
                                         x_label='Time', y_label='Dir78mS', subplot_title='Direction [deg]')

        # To plot multiple timeseries with different x values/length in the same subplot,
        # only for 1st timeseries set marker type and color different than default, set legend for all timeseries
        fig, axes = plt.subplots(1, 1)
        ts_plot = bw.analyse.plot._timeseries_subplot(data['2016-02-10':'2016-03-10'].index,
                                                      data['2016-02-10':'2016-03-10'].Spd60mS, line_marker_types='.',
                                                      line_colors=bw.analyse.plot.COLOR_PALETTE.tertiary, ax=axes)
        ts_plot = bw.analyse.plot._timeseries_subplot(data.index, data[['Spd80mS','Spd60mN']], ax=axes)

        # To set the x and y axis limits by using a tuple, set x_tick_label_angle to 45 deg and change x_ticks major
        # label format to "W%W" and location to be weekly and the first day of the week (monday).
        import pandas as pd
        import matplotlib
        fig, axes = plt.subplots(1, 1)
        sub_plot = bw.analyse.plot._timeseries_subplot(data.index, data.Dir58mS, x_label='Dir78mS', y_label='Dir58mS',
                                               x_limits=(pd.datetime(2016,2,1),pd.datetime(2016,7,10)),
                                               y_limits=(250,300), x_tick_label_angle=45, ax=axes)
        sub_plot.axes.xaxis.set_major_locator(matplotlib.dates.WeekdayLocator(byweekday=0))
        sub_plot.axes.xaxis.set_major_formatter(matplotlib.dates.DateFormatter("W%W"))

        # To set the matplotlib default color list
        import matplotlib.pyplot as plt
        prop_cycle = plt.rcParams['axes.prop_cycle']
        mpl_colors = prop_cycle.by_key()['color']
        fig, axes = plt.subplots(1, 1)
        sub_plot = bw.analyse.plot._timeseries_subplot(data.index, data.Dir58mS, line_colors=mpl_colors)

    """

    if line_colors is None:
        line_colors = COLOR_PALETTE.color_list

    if ax is None:
        ax = plt.gca()

    if type(y) is pd.Series:
        y = pd.DataFrame(y)
    elif type(y) is list:
        y = pd.DataFrame(y, columns=['y'])
    elif type(y) is dict:
        y = pd.DataFrame.from_dict(y)

    if len(x) != len(y):
        ValueError("Length of x input is different than length of y input. Length of these must be the same.")

    if type(line_marker_types) is list:
        if len(y.columns) != len(line_marker_types):
            ValueError("You have provided 'line_markers_type' input as a list but length is different than the number "
                       "of columns provided for y input. Please make sure that length is the same.")
    elif (type(line_marker_types) is str) or (line_marker_types is None):
        line_marker_types = [line_marker_types] * len(y.columns)

    if type(line_colors) is list:
        if len(y.columns) > len(line_colors):
            ValueError("You have provided 'line_colors' input as a list but length is smaller than the number "
                       "of columns provided for y input. Please make sure that length is the same.")
    else:
        line_colors = [line_colors] * len(y.columns)

    for i_col, (col, marker_type) in enumerate(zip(y.columns, line_marker_types)):
        ax.plot(x, y.iloc[:, i_col], marker=marker_type, color=line_colors[i_col], label=col)

    if x_limits is None:
        if type(x) == pd.DatetimeIndex:
            x_min = x.min()
            x_max = x.max()
        else:
            x_min = np.min(x)
            x_max = np.max(x)
        x_limits = (x_min, x_max)
    ax.set_xlim(x_limits[0], x_limits[1])

    if y_limits is not None:
        # y_limits = (y_min, y_max)
        ax.set_ylim(y_limits[0], y_limits[1])

    ax.set_xlabel(x_label)
    ax.set_ylabel(y_label)

    ax.tick_params(axis="x", rotation=x_tick_label_angle)

    if legend:
        ax.legend()

    if subplot_title is not None:
        ax.set_title(subplot_title, fontsize=mpl.rcParams['axes.labelsize'])

    return ax


def plot_timeseries(data, date_from='', date_to='', x_label=None, y_label=None, y_limits=None,
                    x_tick_label_angle=25, line_colors=None, legend=True, figure_size=(15, 8)):
    """
    Plot a timeseries of data.

    :param data:                    Data in the form of a Pandas DataFrame/Series to plot.
    :type data:                     pd.DataFrame, pd.Series
    :param date_from:               Start date used for plotting, if not specified the first timestamp of data is
                                    considered. Should be in yyyy-mm-dd format
    :type date_from:                str
    :param date_to:                 End date used for plotting, if not specified last timestamp of data is considered.
                                    Should be in yyyy-mm-dd format
    :type date_to:                  str
    :param x_label:                 Label for the x-axis. Default is None.
    :type x_label:                  str, None
    :param y_label:                 Label for the y-axis. Default is None.
    :type y_label:                  str, None
    :param y_limits:                y-axis min and max limits. Default is None.
    :type y_limits:                 tuple, None
    :param x_tick_label_angle:      The angle to rotate the x-axis tick labels by.
                                    Default is 25, i.e. the tick labels will be horizontal.
    :type x_tick_label_angle:       float or int
    :param line_colors:             Line colors used for the timeseries plot. Colors input can be given as:
                                        1) Single str (https://matplotlib.org/stable/gallery/color/named_colors.html)
                                           or Hex (https://www.w3schools.com/colors/colors_picker.asp) or tuple (Rgb):
                                           all plotted timeseries will use the same color.
                                        2) List of str or Hex or Rgb: the number of colors provided needs to be
                                           at least equal to the number of columns in the y input.
                                        3) None: the default COLOR_PALETTE.color_list will be used for plotting.
    :type line_colors:              str or list or tuple or None
    :param legend:                  Boolean to choose if legend is shown. Default is True.
    :type legend:                   Bool
    :param figure_size:             Figure size in tuple format (width, height). Default is (15, 8).
    :type figure_size:              tuple
    :return:                        A timeseries plot
    :rtype:                         matplotlib.figure.Figure

    **Example usage**
    ::
        import brightwind as bw
        data = bw.load_csv(bw.demo_datasets.demo_data)

        # To plot few variables
        bw.plot_timeseries(data[['Spd40mN', 'Spd60mS', 'T2m']])

        # To set a start date, do not show legend, and set x and y labels
        bw.plot_timeseries(data.Spd40mN, date_from='2017-09-01', x_label='Time', y_label='Spd40mN', legend=False)

        # To set an end date
        bw.plot_timeseries(data.Spd40mN, date_to='2017-10-01')

        # For specifying a slice and set axis tilted by 25 deg
        bw.plot_timeseries(data.Spd40mN, date_from='2017-09-01', date_to='2017-10-01', x_tick_label_angle=25)

        # To set the y-axis minimum to 0
        bw.plot_timeseries(data.Spd40mN, date_from='2017-09-01', date_to='2017-10-01', y_limits=(0, None))

        # To set the y-axis maximum to 25
        bw.plot_timeseries(data.Spd40mN, date_from='2017-09-01', date_to='2017-10-01', y_limits=(0, 25))

        # To change line colors respect default and set figure size to (20, 4)
        bw.plot_timeseries(data[['Spd40mN', 'Spd60mS', 'T2m']], line_colors= ['#009991', '#171a28',  '#726e83'],
                           figure_size=(20, 4))

        # To set the matplotlib default color list
        import matplotlib.pyplot as plt
        prop_cycle = plt.rcParams['axes.prop_cycle']
        mpl_colors = prop_cycle.by_key()['color']
        bw.plot_timeseries(data[['Spd40mN', 'Spd60mS', 'T2m']], line_colors= mpl_colors)

    """
    if line_colors is None:
        line_colors = COLOR_PALETTE.color_list

    fig, axes = plt.subplots(figsize=figure_size)
    if isinstance(data, pd.Series):
        data_to_slice = data.copy(deep=False).to_frame()
    else:
        data_to_slice = data.copy()
    sliced_data = utils.slice_data(data_to_slice, date_from, date_to)
    _timeseries_subplot(sliced_data.index, sliced_data, x_label=x_label, y_label=y_label,
                        y_limits=y_limits, x_tick_label_angle=x_tick_label_angle,
                        line_colors=line_colors, legend=legend, ax=axes)
    plt.close()
    return fig


def _derive_axes_limits_for_scatter_plot(x, y):
    x_min, x_max = (round(np.nanmin(x) - 0.5), -(-np.nanmax(x) // 1))
    y_min, y_max = (round(np.nanmin(y) - 0.5), -(-np.nanmax(y) // 1))
    return x_min, x_max, y_min, y_max


def _scatter_subplot(x, y, trendline_y=None, trendline_x=None, line_of_slope_1=False,
                     x_label=None, y_label=None, x_limits=None, y_limits=None, axes_equal=True, subplot_title=None,
                     trendline_dots=False, scatter_color=None,
                     trendline_color=None, legend=True, scatter_name=None,
                     trendline_name=None, ax=None):
    """
    Plots a scatter subplot between the inputs x and y. The trendline_y data and the line of slope 1 passing through
    the origin are also shown if provided as input of the function.

    :param x:                   The x-axis values or reference variable.
    :type x:                    pd.Series or list np.array
    :param y:                   The y-axis values or target variable.
    :type y:                    pd.Series or list or np.array
    :param trendline_y:         Series or list or np.array of trendline y values.
    :type trendline_y:          pd.Series or list or np.array or None
    :param trendline_x:         X values to plot with trendline_y. If None then the x variable is used.
    :type trendline_x:          pd.Series or list or np.array or None
    :param line_of_slope_1:     Boolean to choose to plot the line with slope one and passing through the origin.
    :type line_of_slope_1:      Bool
    :param x_label:             Label for the x axis
    :type x_label:              str or None
    :param y_label:             Label for the y axis
    :type y_label:              str or None
    :param x_limits:            x-axis min and max limits.
    :type x_limits:             tuple, None
    :param y_limits:            y-axis min and max limits.
    :type y_limits:             tuple, None
    :param axes_equal:          Boolean to set the units for the x and y axes to be equal. If x_limits and y_limits are
                                both None then the two axes limits are set to be the same.
    :type axes_equal:           Bool
    :param subplot_title:       Title show on top of the subplot
    :type subplot_title:        str or None
    :param trendline_dots:      Boolean to chose if marker to use for the trendline is dot-line or a line
    :type trendline_dots:       Bool
    :param scatter_color:       Color to assign to scatter data. If None default is COLOR_PALETTE.primary
    :type scatter_color:        str or Hex or Rgb
    :param trendline_color:     Color to assign to trendline data. If None default is COLOR_PALETTE.secondary
    :type trendline_color:      str or Hex or Rgb
    :param legend:              Boolean to choose if legend is shown.
    :type legend:               Bool
    :param scatter_name:        Label to assign to scatter data in legend if legend is True. If None then the label
                                assigned is 'Data points'
    :type scatter_name:         str or None
    :param trendline_name:      Label to assign to trendline data in legend if legend is True. If None then the label
                                assigned is 'Regression line'
    :type trendline_name:       str or None
    :param ax:                  Subplot axes to which assign the subplot to in a plot. If None then a single plot is
                                generated
    :type ax:                   matplotlib.axes._subplots.AxesSubplot or None
    :return:                    A scatter subplot
    :rtype:                     matplotlib.axes._subplots.AxesSubplot

     **Example usage**
    ::
        import brightwind as bw
        data = bw.load_csv(bw.demo_datasets.demo_data)

        # To plot only one subplot in a figure without axis equal
        fig, axes = plt.subplots(1, 1)
        bw.analyse.plot._scatter_subplot(data.Spd80mN, data.Spd80mS, axes_equal=False, ax=axes)

        # To plot multiple subplots in a figure without legend and with x and y labels
        fig, axes = plt.subplots(1, 2)
        bw.analyse.plot._scatter_subplot(data.Spd80mN, data.Spd80mS, ax=axes[0], legend=False,
                                         x_label='Spd80mN', y_label='Spd80mS')
        bw.analyse.plot._scatter_subplot(data.Dir78mS, data.Dir58mS, ax=axes[1], legend=False,
                                         x_label='Dir78mS', y_label='Dir58mS')

        # To plot multiple scatters in the same subplot in a figure and set the legend
        fig, axes = plt.subplots(1, 1)
        scat_plot = bw.analyse.plot._scatter_subplot(data.Spd80mN, data.Spd80mS, ax=axes)
        scat_plot = bw.analyse.plot._scatter_subplot(data.Spd60mN, data.Spd60mS, ax=axes,
                                                     scatter_color=bw.analyse.plot.COLOR_PALETTE.tertiary)
        scat_plot.axes.legend(['Data1', 'Data2'])

        # To set the x and y axis limits by using a tuple.
        fig, axes = plt.subplots(1, 1)
        bw.analyse.plot._scatter_subplot(data.Dir78mS, data.Dir58mS, x_label='Dir78mS', y_label='Dir58mS',
                        x_limits=(50,300), y_limits=(250,300), ax=axes)

        # To show a trendline giving trendline_x and trendline_y data, assign the color of the trendline and
        # set the x and y labels
        fig, axes = plt.subplots(1, 1)
        bw.analyse.plot._scatter_subplot(data.Spd80mN, data.Spd80mS, trendline_y=[0, 15], trendline_x=[0, 10],
                        trendline_color = 'r', x_label="Reference", y_label="Target", ax=axes)

        # To show the line with slope 1 passing through the origin.
        fig, axes = plt.subplots(1, 1)
        bw.analyse.plot._scatter_subplot(data.Spd80mN, data.Spd80mS, line_of_slope_1=True, ax=axes)

        # To set the name of the scatter data and of the trendline.
        fig, axes = plt.subplots(1, 1)
        bw.analyse.plot._scatter_subplot(data.Spd80mN, data.Spd80mS, trendline_y=[0, 15], trendline_x=[0, 10],
                                         scatter_name='Data scatter', trendline_name='Regression line', ax=axes)
    """

    if ax is None:
        ax = plt.gca()

    if scatter_name is None:
        scatter_name = 'Data points'

    if trendline_name is None:
        trendline_name = 'Regression line'

    if trendline_dots is True:
        trendline_marker = 'o-'
    else:
        trendline_marker = '-'

    if scatter_color is None:
        scatter_color = COLOR_PALETTE.primary

    if trendline_color is None:
        trendline_color = COLOR_PALETTE.secondary

    if x_limits is None or y_limits is None:
        x_min, x_max, y_min, y_max = _derive_axes_limits_for_scatter_plot(x, y)

    if axes_equal:
        ax.set_aspect('equal')
        if x_limits is None and y_limits is None:
            axes_min = min(x_min, y_min)
            axes_max = max(x_max, y_max)
            x_limits = (axes_min, axes_max)
            y_limits = (axes_min, axes_max)

    if x_limits is None:
        x_limits = (x_min, x_max)
    if y_limits is None:
        y_limits = (y_min, y_max)

    ax.set_xlim(x_limits[0], x_limits[1])
    ax.set_ylim(y_limits[0], y_limits[1])

    no_dots = len(x)

    marker_size_max = 216
    marker_size_min = 18
    marker_size = -0.2 * no_dots + marker_size_max  # y=mx+c, m = (216 - 18) / (1000 - 0) i.e. slope changes up to 1000
    marker_size = marker_size_min if marker_size < marker_size_min else marker_size

    max_alpha = 0.7
    min_alpha = 0.3
    alpha = -0.0004 * no_dots + max_alpha  # y=mx+c, m = (0.7 - 0.3) / (1000 - 0) i.e. alpha changes up to 1000 dots
    alpha = min_alpha if alpha < min_alpha else alpha

    ax.scatter(x, y, marker='o', color=scatter_color, s=marker_size, alpha=alpha,
               edgecolors='none', label=scatter_name)

    if trendline_y is not None:
        if trendline_x is None:
            trendline_x = x

        ax.plot(trendline_x, trendline_y, trendline_marker, color=trendline_color, label=trendline_name)

    if line_of_slope_1:
        low_x, high_x = ax.get_xlim()
        low_y, high_y = ax.get_ylim()
        low = max(low_x, low_y)
        high = min(high_x, high_y)
        ax.plot([low, high], [low, high], color=COLOR_PALETTE.secondary_70, label='1:1 line')

    ax.set_xlabel(x_label)
    ax.set_ylabel(y_label)

    if legend:
        ax.legend()

    if subplot_title is not None:
        ax.set_title(subplot_title, fontsize=mpl.rcParams['ytick.labelsize'])

    return ax


def _get_best_row_col_number_for_subplot(number_subplots):
    # get all divisors of total number of subplots
    divs = {1, number_subplots}
    for i in range(2, int(np.sqrt(number_subplots)) + 1):
        if number_subplots % i == 0:
            divs.update((i, number_subplots // i))

    divs_list = sorted(list(divs))
    # get divisor number closer to sqrt of number_subplots
    diff_to_sqrt = [np.abs(np.sqrt(number_subplots) - i) for i in divs_list]
    div_closer_to_sqrt = divs_list[np.argmin(diff_to_sqrt)]
    other_divider = number_subplots / div_closer_to_sqrt

    best_row = min(div_closer_to_sqrt, other_divider)
    best_col = max(div_closer_to_sqrt, other_divider)

    return int(best_row), int(best_col)


def plot_scatter(x, y, trendline_y=None, trendline_x=None, line_of_slope_1=False,
                 x_label=None, y_label=None, x_limits=None, y_limits=None, axes_equal=True, figure_size=(10, 10.2),
                 trendline_dots=False, **kwargs):
    """
    Plots a scatter plot of x and y data. The trendline_y data is also shown if provided as input of the function.

    :param x:                   The x-axis values or reference variable.
    :type x:                    pd.Series or list or np.array
    :param y:                   The y-axis values or target variable.
    :type y:                    pd.Series or list or np.array
    :param trendline_y:         Series or list of trendline y values.
    :type trendline_y:          pd.Series or list or np.array or None
    :param trendline_x:         X values to plot with trendline_y. If None then the x variable is used.
    :type trendline_x:          pd.Series or list or np.array or None
    :param line_of_slope_1:     Boolean to choose to plot the line with slope one and passing through the origin.
    :type line_of_slope_1:      Bool
    :param x_label:             Label for the x-axis. If None, label will be taken from x_series name.
    :type x_label:              str, None
    :param y_label:             Label for the y-axis. If None, label will be taken from y_series name.
    :type y_label:              str, None
    :param x_limits:            x-axis min and max limits.
    :type x_limits:             tuple, None
    :param y_limits:            y-axis min and max limits.
    :type y_limits:             tuple, None
    :param axes_equal:          Boolean to set the units for the x and y axes to be equal. If x_limits and y_limits are
                                both None then the two axes limits are set to be the same.
    :type axes_equal:           Bool
    :param trendline_dots:      Boolean to chose if marker to use for the trendline is dot-line or a line
    :type trendline_dots:       Bool
    :param figure_size:         Figure size in tuple format (width, height)
    :type figure_size:          tuple
    :param kwargs:              Additional keyword arguments for matplotlib.pyplot.subplot
    :return:                    A scatter plot
    :rtype:                     matplotlib.figure.Figure

    **Example usage**
    ::
        import brightwind as bw
        data = bw.load_csv(bw.demo_datasets.demo_data)

        # To plot two variables against each other
        bw.plot_scatter(data.Spd80mN, data.Spd80mS)

        # To overwrite the default axis titles.
        bw.plot_scatter(data.Dir78mS, data.Dir58mS, x_label='Dir78mS', y_label='Dir58mS')

        # To set the x and y axis limits by using a tuple.
        bw.plot_scatter(data.Dir78mS, data.Dir58mS, x_label='Dir78mS', y_label='Dir58mS',
                        x_limits=(50,300), y_limits=(250,300))

        # To show a trendline line giving trendline_x and trendline_y data.
        bw.plot_scatter(data.Spd80mN, data.Spd80mS, trendline_y=[0, 15],trendline_x=[0, 10],
                        x_label="Reference", y_label="Target")

        # To show a line with slope 1 and passing through the origin.
        bw.plot_scatter(data.Spd80mN, data.Spd80mS, line_of_slope_1=True)

         # To set the plot axes as not equal.
         bw.plot_scatter(data.Spd80mN, data.Spd80mS, axes_equal=False)
    """
    if type(x) is pd.DataFrame:
        x = _convert_df_to_series(x)
    elif type(x) is np.ndarray or type(x) is list:
        x = pd.Series(x).rename('x')

    if type(y) is pd.DataFrame:
        y = _convert_df_to_series(y)
    elif type(y) is np.ndarray or type(y) is list:
        y = pd.Series(y).rename('y')

    # if x and y names are the same then rename pd.Series names to be unique
    if x.name == y.name:
        x = x.rename(x.name + '_x')
        y = y.rename(y.name + '_y')

    if x_label is None:
        x_label = x.name
    if y_label is None:
        y_label = y.name

    merged_df = pd.concat([x, y], join='inner', axis=1)
    x = merged_df[x.name]
    y = merged_df[y.name]

    if trendline_y is not None:
        legend = True
        if trendline_x is None:
            trendline_x = merged_df[x.name]
    else:
        legend = False

    if line_of_slope_1 is True:
        legend = True

    fig, axes = plt.subplots(figsize=figure_size, **kwargs)
    _scatter_subplot(x, y, trendline_y=trendline_y, trendline_x=trendline_x, line_of_slope_1=line_of_slope_1,
                     x_label=x_label, y_label=y_label, x_limits=x_limits, y_limits=y_limits, axes_equal=axes_equal,
                     trendline_dots=trendline_dots, legend=legend, ax=axes)

    plt.close()
    return fig


def plot_scatter_wdir(x_wdir_series, y_wdir_series, x_label=None, y_label=None,
                      x_limits=(0, 360), y_limits=(0, 360)):
    """
    Plots a scatter plot of two wind direction timeseries and adds a line from 0,0 to 360,360.

    :param x_wdir_series:            The x-axis values or reference wind directions.
    :type x_wdir_series:             pd.Series
    :param y_wdir_series:            The y-axis values or target wind directions.
    :type y_wdir_series:             pd.Series
    :param x_label:                  Title for the x-axis. If None, title will be taken from x_wdir_series name.
    :type x_label:                   str, None
    :param y_label:                  Title for the y-axis. If None, title will be taken from y_wdir_series name.
    :type y_label:                   str, None
    :param x_limits:                 x-axis min and max limits.
    :type x_limits:                  tuple
    :param y_limits:                 y-axis min and max limits.
    :type y_limits:                  tuple
    :return:                         A scatter plot
    :rtype:                          matplotlib.figure.Figure

    **Example usage**
    ::
        import brightwind as bw
        data = bw.load_csv(bw.demo_datasets.demo_data)

        #To plot few variables
        bw.plot_scatter_wdir(data.Dir78mS, data.Dir58mS)

        #To overwrite the default axis titles.
        bw.plot_scatter_wdir(data.Dir78mS, data.Dir58mS, x_label='Wind direction at 78m',
                             y_label='Wind direction at 58m')

        #To set the x and y axis limits by using a tuple.
        bw.plot_scatter_wdir(data.Dir78mS, data.Dir58mS, x_label='Reference', y_label='Target',
                             x_limits=(50,300), y_limits=(250,300))

    """
    if x_label is None:
        x_label = x_wdir_series.name + ' [°]'
    if y_label is None:
        y_label = y_wdir_series.name + ' [°]'
    scat_plot = plot_scatter(x_wdir_series, y_wdir_series, x_label=x_label, y_label=y_label,
                             x_limits=x_limits, y_limits=y_limits, line_of_slope_1=True)

    scat_plot.axes[0].legend(['1:1 line', 'Data points'])
    return scat_plot


def plot_scatter_wspd(x_wspd_series, y_wspd_series, x_label=None, y_label=None,
                      x_limits=(0, 30), y_limits=(0, 30)):
    """
    Plots a scatter plot of two wind speed timeseries and adds a reference line from 0,0 to 40,40. This should
    only be used for wind speeds in m/s and not when one of the wind speed series is normalised. Please use the
    basic 'plot_scatter()' function when using normalised wind speeds.

    :param x_wspd_series: The x-axis values or reference wind speeds.
    :type x_wspd_series:  pd.Series
    :param y_wspd_series: The y-axis values or target wind speeds.
    :type y_wspd_series:  pd.Series
    :param x_label:       Title for the x-axis. If None, title will be taken from x_wspd_series name.
    :type x_label:        str, None
    :param y_label:       Title for the y-axis. If None, title will be taken from y_wspd_series name.
    :type y_label:        str, None
    :param x_limits:      x-axis min and max limits. Can be set to None to let the code derive the min and max from
                          the x_wspd_series.
    :type x_limits:       tuple, None
    :param y_limits:      y-axis min and max limits. Can be set to None to let the code derive the min and max from
                          the y_wspd_series.
    :type y_limits:       tuple, None
    :return:              A scatter plot
    :rtype:               matplotlib.figure.Figure

    **Example usage**
    ::
        import brightwind as bw
        data = bw.load_csv(bw.demo_datasets.demo_data)

        # To plot two wind speeds against each other
        bw.plot_scatter_wspd(data.Spd80mN, data.Spd80mS)

        # To overwrite the default axis titles.
        bw.plot_scatter_wspd(data.Spd80mN, data.Spd80mS, x_label='Speed at 80m North',
                             y_label='Speed at 80m South')

        # To set the x and y axis limits by using a tuple.
        bw.plot_scatter_wspd(data.Spd80mN, data.Spd80mS, x_label='Speed at 80m North',
                             y_label='Speed at 80m South', x_limits=(0,25), y_limits=(0,25))

    """
    if x_label is None:
        x_label = x_wspd_series.name + ' [m/s]'
    if y_label is None:
        y_label = y_wspd_series.name + ' [m/s]'
    scat_plot = plot_scatter(x_wspd_series, y_wspd_series, x_label=x_label, y_label=y_label,
                             x_limits=x_limits, y_limits=y_limits, line_of_slope_1=True)

    scat_plot.axes[0].legend(['1:1 line', 'Data points'])
    return scat_plot


def plot_scatter_by_sector(x, y, wdir, trendline_y=None, sort_trendline_inputs=False, line_of_slope_1=True, sectors=12,
                           x_limits=None, y_limits=None, axes_equal=True, figure_size=(10, 10.2), **kwargs):
    """
    Plot scatter subplots (with shared x and y axis) of x versus y for each directional sector. If a trendline
    timeseries is given as input then this is also plotted in the graph. The line with slope 1 and passing
    through the origin is shown if line_of_slope_1=True

    :param x:                       The x-axis values or reference variable.
    :type x:                        pd.Series
    :param y:                       The y-axis values or target variable.
    :type y:                        pd.Series
    :param wdir:                    Timeseries of wind directions.
    :type wdir:                     pd.Series
    :param trendline_y:             Series of trendline y values. This needs to be derived using the x-axis timeseries
                                    values as it is plotted against x.
    :type trendline_y:              pd.Series
    :param sort_trendline_inputs:   Boolean to chose if trendline inputs should be sorted in ascending order. Default is
                                    False and trendline inputs are not sorted.
    :type sort_trendline_inputs:    Bool
    :param line_of_slope_1:         Boolean to choose to plot the line with slope one and passing through the origin.
    :type line_of_slope_1:          Bool
    :param sectors:                 Number of directional sectors
    :type sectors:                  int
    :param x_limits:                x-axis min and max limits. Can be set to None to let the code derive the min and max
                                    from the x_wspd_series.
    :type x_limits:                 tuple, None
    :param y_limits:                y-axis min and max limits. Can be set to None to let the code derive the min and max
                                    from  the y_wspd_series.
    :type y_limits:                 tuple, None
    :param axes_equal:              Boolean to set the units for the x and y axes to be equal. If x_limits and y_limits
                                    are both None then the two axes limits are set to be the same.
    :type axes_equal:               Bool
    :param figure_size:             Figure size in tuple format (width, height)
    :type figure_size:              tuple
    :param kwargs:                  Additional keyword arguments for matplotlib.pyplot.subplot
    :returns:                       matplotlib.figure.Figure

    **Example usage**
    ::
        import brightwind as bw
        data = bw.load_csv(bw.demo_datasets.demo_data)

        # To plot scatter plots by 36 sectors, with the slope 1 line passing through the origin, without trendline
        # and with axes not equal
        bw.plot_scatter_by_sector(data.Spd80mN, data.Spd80mS, data.Dir78mS, trendline_y=None,
                                  line_of_slope_1=True, sectors=36, axes_equal=False)

        # To plot scatter plots by 12 sectors, with the slope 1 line passing through the origin, with trendline data
        # given as input as a pd.Series (trendline_y) with same index than x data. The input trendline series must
        # be derived previously for the same number of sectors used in the plot_scatter_by_sector function for
        # example from a directional correlation where trendline_y is the synthesised data.
        bw.plot_scatter_by_sector(data.Spd80mN, data.Spd80mS, data.Dir78mS, trendline_y=trendline_y,
                                  line_of_slope_1=False, sectors=12)

        # To plot scatter plots by 12 sectors, and set the figure size.
        bw.plot_scatter_by_sector(data.Spd80mN, data.Spd80mS, data.Dir78mS, sectors=12, figure_size=(15, 10.2))

    """
    if type(x) is pd.DataFrame:
        x = _convert_df_to_series(x)
    elif type(x) is np.ndarray or type(x) is list:
        x = pd.Series(x).rename('x')

    if type(y) is pd.DataFrame:
        y = _convert_df_to_series(y)
    elif type(y) is np.ndarray or type(y) is list:
        y = pd.Series(y).rename('y')

    sector = 360 / sectors

    rows, cols = _get_best_row_col_number_for_subplot(sectors)

    x_min, x_max, y_min, y_max = _derive_axes_limits_for_scatter_plot(x, y)

    if axes_equal:
        if x_limits is None and y_limits is None:
            axes_min = min(x_min, y_min)
            axes_max = max(x_max, y_max)
            x_limits = (axes_min, axes_max)
            y_limits = (axes_min, axes_max)

    if x_limits is None:
        x_limits = (x_min, x_max)
    if y_limits is None:
        y_limits = (y_min, y_max)

    fig, axes = plt.subplots(rows, cols, squeeze=False, sharex=True, sharey=True, figsize=figure_size, **kwargs)

    for i_angle, ax_subplot in zip(np.arange(0, 360, sector), axes.flatten()):

        ratio_min = bw.offset_wind_direction(float(i_angle), - sector / 2)
        ratio_max = bw.offset_wind_direction(float(i_angle), + sector / 2)
        if ratio_max > ratio_min:
            logic_sect = ((wdir >= ratio_min) & (wdir < ratio_max))
        else:
            logic_sect = ((wdir >= ratio_min) & (wdir <= 360)) | ((wdir < ratio_max) & (wdir >= 0))

        if trendline_y is not None:
            trendline_y_input = trendline_y[logic_sect]
        else:
            trendline_y_input = trendline_y

        if sort_trendline_inputs:
            trendline_x_input = sorted([x_data for x_data in x[logic_sect]])
            trendline_y_input = sorted([y_data for y_data in trendline_y_input])
        else:
            trendline_x_input = x[logic_sect]

        _scatter_subplot(x[logic_sect], y[logic_sect], trendline_y_input, trendline_x=trendline_x_input,
                         line_of_slope_1=line_of_slope_1, x_label=None, y_label=None,
                         x_limits=x_limits, y_limits=y_limits, axes_equal=axes_equal,
                         subplot_title=str(round(ratio_min)) + '-' + str(round(ratio_max)),
                         legend=False, ax=ax_subplot)

    fig.text(0.5, 0.06, x.name, va='center', ha='center', fontsize=mpl.rcParams['axes.labelsize'])
    fig.text(0.06, 0.5, y.name, va='center', ha='center', rotation='vertical',
             fontsize=mpl.rcParams['axes.labelsize'])
    plt.close()
    return fig


def _create_colormap(color_rgb_from, color_rgb_to):
    """
    Create colormap for gradient image.

    :param color_rgb_from:  The rgb color from which the gradient image starts.
    :type color_rgb_from:   tuple(float, float, float)
    :param color_rgb_from:  The rgb color to which the gradient image ends.
    :type color_rgb_from:   tuple(float, float, float)
    :return:                Colormap
    :rtype:                 matplotlib.colors.ListedColormap

     **Example usage**
    ::
        import brightwind as bw
        # Create colormap from asphalt to red giving as input rgb colors
        cmp = bw.analyse.plot._create_colormap((46/255, 55/255, 67/255),(155,43,44))

    """
    n_max = 256
    vals = np.ones((n_max, 4))
    for i, (a, b) in enumerate(zip(color_rgb_from, color_rgb_to)):
        vals[:, i] = np.linspace(a, b, n_max)
    cmp = ListedColormap(vals)
    return cmp


def _gradient_image(direction=0.3, cmap_range=(0, 1)):
    """
    Create a gradient based on a colormap.

    :param direction:   The direction of the gradient. This is a number in range 0 (=vertical) to 1 (=horizontal).
    :type direction:    float
    :param cmap_range:  The fraction (cmin, cmax) of the colormap that should be used for the gradient,
                        where the complete colormap is (0, 1).
    :type cmap_range:   tuple(float, float)
    :return:            gradient
    :rtype:             numpy.ndarray

     **Example usage**
    ::
        import brightwind as bw
        # Create a gradient based on a colormap with horizontal gradient.
        gradient = bw.analyse.plot._gradient_image(direction=1, cmap_range=(0, 1))

    """
    phi = direction * np.pi / 2
    v = np.array([np.cos(phi), np.sin(phi)])
    x_grad = np.array([[v @ [1, 0], v @ [1, 1]],
                       [v @ [0, 0], v @ [0, 1]]])
    a, b = cmap_range
    x_grad = a + (b - a) / x_grad.max() * x_grad

    return x_grad


def _bar_subplot(data, x_label=None, y_label=None, min_bar_axis_limit=None, max_bar_axis_limit=None,
                 min_bin_axis_limit=None, max_bin_axis_limit=None, bin_tick_labels=None, x_tick_label_angle=0,
                 bin_tick_label_format=None, bar_tick_label_format=None, subplot_title=None, legend=False,
                 total_width=0.8, line_width=0.3, vertical_bars=True, ax=None):
    """
    Plots a bar subplot, either vertical or horizontal bars, from a pd.Series or pd.Dataframe where the interval of the
    bars is the data.index and the height/length of the bars are the values.
    If the data input is a Dataframe then the bars are plotted for each column of the Dataframe and with a different
    colour for each dataset. The colours are defined as for the brightwind library standard `COLOR_PALETTE.color_list`.
    Colours can be changed only updating the `COLOR_PALETTE.color_list`.
    The user can chose if the bars are horizontal or vertical based on vertical_bars boolean user input. The function
    is handling data.index with format float, int, pd.DatetimeIndex and bin ranges (ie [-0.5, 0.5)).

    :param data:                    The data values used to define the index and the height/length of the bars to plot.
    :type data:                     pd.Series or pd.Dataframe
    :param x_label:                 Label for the x axis
    :type x_label:                  str or None
    :param y_label:                 Label for the y axis
    :type y_label:                  str or None
    :param min_bar_axis_limit:      min y or x-axis limit depending if bar plot is vertical or horizontal.
    :type min_bar_axis_limit:       float or None
    :param max_bar_axis_limit:      max y or x-axis limit depending if bar plot is vertical or horizontal.
    :type max_bar_axis_limit:       float or None
    :param min_bin_axis_limit:      min x or y-axis limit depending if bar plot is vertical or horizontal.
    :type min_bin_axis_limit:       float or None
    :param max_bin_axis_limit:      max x or y limit depending if bar plot is vertical or horizontal.
    :type max_bin_axis_limit:       float or None
    :param bin_tick_labels:         List of x or y tick labels depending if bar plot is vertical or horizontal. The list
                                    must have the same number of entries as the data index.
                                    If left as None, the tick labels will be taken from the data index.
    :type bin_tick_labels:          list or None
    :param x_tick_label_angle:      The angle to rotate the x-axis tick labels by.
                                    Default is 0, i.e. the tick labels will be horizontal.
    :type x_tick_label_angle:       float or int
    :param bin_tick_label_format:   Set the formatter of the major ticker for the bin axis.
                                    Default is None where the behaviour will be to use
                                    matplotlib.dates.DateFormatter("%Y-%m") (e.g. 2022-05) for pandas.DatetimeIndex tick
                                    labels and the default from matplotlib.axis.set_major_formatter for all other
                                    number types. To change the default format for a Datetime to be, for example
                                    '2022-05-20', use matplotlib.dates.DateFormatter("%Y-%m-%d").
    :type bin_tick_label_format:    matplotlib.ticker.Formatter or matplotlib.dates.DateFormatter
    :param bar_tick_label_format:   Set the formatter of the major ticker for the bar axis.
                                    Default is None where the tick label format will be the default from
                                    matplotlib.axis.set_major_formatter.
    :type bar_tick_label_format:    matplotlib.ticker.Formatter
    :param subplot_title:           Title to show on top of the subplot
    :type subplot_title:            str or None
    :param legend:                  Boolean to choose if legend is shown.
    :type legend:                   Bool
    :param total_width:             Width of each group of bars in percentage between 0 and 1. Default is 0.8, which is
                                    80% of the available space for the group of bars.
    :type total_width:              float or int
    :param line_width:              Width of the bar or group of bar's border/edge. Values from 0 to 5.
                                    If 0, don't draw edges. Default is 0.3.
    :type line_width:               float or int
    :param vertical_bars:           Boolean to choose for having horizontal or vertical bars. Default is True to plot
                                    vertical bars.
    :type vertical_bars:            Bool
    :param ax:                      Subplot axes to which assign the subplot to in a plot. If None then a single plot is
                                    generated
    :type ax:                       matplotlib.axes._subplots.AxesSubplot or None
    :return:                        A bar subplot
    :rtype:                         matplotlib.axes._subplots.AxesSubplot

     **Example usage**
    ::
        import brightwind as bw
        from matplotlib.dates import DateFormatter
        data = bw.load_csv(bw.demo_datasets.demo_data)

        # To plot data with pd.DatetimeIndex, multiple columns, with bars total width of 20 days, line_width=0.3 and
        # assigning bin_tick_label_format as "%Y-%m-%d"
        fig = plt.figure(figsize=(15, 8))
        average_data, coverage = bw.average_data_by_period(data[['Spd80mN', 'Spd80mS', 'Spd60mN']], period='1M',
                                                           return_coverage=True)
        bw.analyse.plot._bar_subplot(coverage, max_bar_axis_limit=1, total_width=20/31, line_width=0.3,
                                    bin_tick_label_format=DateFormatter("%Y-%m-%d"), vertical_bars=True)

        # To plot multiple subplots in a figure
        fig, axes = plt.subplots(1, 2)
        bw.analyse.plot._bar_subplot(coverage[['Spd80mN_Coverage', 'Spd80mS_Coverage']], max_bar_axis_limit=1,
                                     total_width=20/31, line_width=0.3,  vertical_bars=True, ax=axes[0])
        bw.analyse.plot._bar_subplot(coverage['Spd60mN_Coverage'], max_bar_axis_limit=1, total_width=20/31,
                                     line_width=0.3, vertical_bars=True, ax=axes[1])

        # To plot data with integer data.index, multiple columns, horizontal bars and
        # setting bin_tick_labels, subplot title, bar_tick_label_format as percentage and with legend
        from matplotlib.ticker import PercentFormatter
        test_data = pd.DataFrame.from_dict({'mast': [99.87, 99.87, 99.87],'lidar': [97.11, 92.66, 88.82]})
        test_data.index=[50, 65, 80]
        fig = plt.figure(figsize=(15, 8))
        bw.analyse.plot._bar_subplot(test_data, x_label='Data Availability [%]', y_label='Measurement heights [m]',
                                     max_bar_axis_limit=100, bin_tick_labels=['a','b','c'],
                                     bar_tick_label_format=PercentFormatter(), subplot_title='coverage',
                                     legend=True, vertical_bars=False)

        # To plot data with integer data.index, multiple columns, horizontal bars and
        # setting minimum and maximum bin axis limits
        bw.analyse.plot._bar_subplot(test_data, x_label='Data Availability [%]', y_label='Measurement heights [m]',
                                     max_bar_axis_limit=100, min_bin_axis_limit=0, max_bin_axis_limit=100,
                                     subplot_title='coverage', legend=True, vertical_bars=False)

        # To plot frequency distribution data with index as bin ranges (ie [-0.5, 0.5)), single column,
        # vertical bars, default total_width
        distribution = bw.analyse.analyse._derive_distribution(data['Spd80mN'].to_frame(),
                                                               var_to_bin_against=data['Spd80mN'].to_frame(),
                                                               aggregation_method = '%frequency')
        fig = plt.figure(figsize=(15, 8))
        bw.analyse.plot._bar_subplot(distribution.replace([np.inf, -np.inf], np.NAN).dropna(), y_label='%frequency')

    """
    
    if ax is None:
        ax = plt.gca()

    if type(data) is pd.Series:
        data = data.to_frame()

    bar_colors = COLOR_PALETTE.color_list
    if len(data.columns) > len(bar_colors):
        raise ValueError('The number of variables to plot is higher than the number of colors implemented in the '
                         'brightwind library standard `COLOR_PALETTE.color_list`. The number of variables should '
                         'be lower than {} or you should assign to the `COLOR_PALETTE.color_list` a list of colors '
                         'with same length than the number of variables to plot.'.format(len(bar_colors)))

    if (total_width < 0) or (total_width > 1):
        raise ValueError('The total_width value should be between 0 and 1.')

    if (line_width < 0) or (line_width > 5):
        raise ValueError('The line_width value should be between 0 and 5.')

    if (bin_tick_labels is not None) and (bin_tick_labels != []):
        if len(bin_tick_labels) != len(data.index):
            raise ValueError('The length of the input bin_tick_labels list is different than the number '
                             'of entries in the data index.')

    if min_bar_axis_limit is None:
        min_bar_axis_limit = 0
    if max_bar_axis_limit is None:
        max_bar_axis_limit = data.max().max()*1.1

    if vertical_bars:
        ax.set_ylim(min_bar_axis_limit, max_bar_axis_limit)
    else:
        ax.set_xlim(min_bar_axis_limit, max_bar_axis_limit)

    ax.set_xlabel(x_label)
    ax.set_ylabel(y_label)

    index_time = False
    if isinstance(data.index[0], pd.Interval):
        data_bins = [i.mid for i in data.index]
    elif type(data.index) == pd.DatetimeIndex:
        index_time = True
        data_bins = mdates.date2num(data.index)
    else:
        data_bins = data.index

    if bin_tick_label_format is None:
        if index_time:
            bin_tick_label_format = DateFormatter("%Y-%m")

    bin_min_step = np.diff(data_bins).min()
    total_width = bin_min_step * total_width

    if vertical_bars:
        ax.set_xticks(data_bins)
        ax.set_xlim(data_bins[0] - total_width, data_bins[-1] + total_width)
        if bin_tick_labels is not None:
            ax.set_xticklabels(bin_tick_labels)
        if index_time:
            ax.locator_params(axis='x', nbins=10)
        if bin_tick_label_format is not None:
            ax.xaxis.set_major_formatter(bin_tick_label_format)
        if bar_tick_label_format is not None:
            ax.yaxis.set_major_formatter(bar_tick_label_format)
        ax.grid(True, axis='y', zorder=0)
    else:
        ax.set_yticks(data_bins)
        ax.set_ylim(data_bins[0] - total_width, data_bins[-1] + total_width)
        if bin_tick_labels is not None:
            ax.set_yticklabels(bin_tick_labels)
        if index_time:
            ax.locator_params(axis='y', nbins=10)
        if bin_tick_label_format is not None:
            ax.yaxis.set_major_formatter(bin_tick_label_format)
        if bar_tick_label_format is not None:
            ax.xaxis.set_major_formatter(bar_tick_label_format)
        ax.grid(True, axis='x', zorder=0)

    ax.tick_params(axis="x", rotation=x_tick_label_angle)

    # Number of bars per group
    n_bars = len(data.columns)
    # Bars width
    bar_width = total_width / n_bars
    # List containing handles for the drawn bars, used for the legend
    bars = []
    # Iterate over all data
    for i, name in enumerate(data.columns):
        bar_color = bar_colors[i]
        # The offset in x direction of that bar
        x_offset = (i - n_bars / 2) * bar_width + bar_width / 2

        for data_bar, data_bin in zip(data[name], data_bins):
            if vertical_bars:
                ax.imshow(np.array([[mpl.colors.to_rgb(bar_color)],
                                    [mpl.colors.to_rgb(_adjust_color_lightness(bar_color, factor=1.8))]]),
                          interpolation='gaussian', extent=(data_bin + x_offset - bar_width / 2,
                                                            data_bin + x_offset + bar_width / 2, 0,
                                                            data_bar),
                          aspect='auto', zorder=2)#3
                bar = ax.bar(data_bin + x_offset, data_bar, width=bar_width,
                             edgecolor=bar_color, linewidth=line_width, fill=False,
                             zorder=1)#5
            else:
                cmp = _create_colormap(mpl.colors.to_rgb(_adjust_color_lightness(bar_color, factor=1.8)),
                                       mpl.colors.to_rgb(bar_color))
                ax.imshow(_gradient_image(direction=1, cmap_range=(0, 1)), cmap=cmp,
                          interpolation='gaussian',
                          extent=(0, data_bar, data_bin + x_offset - bar_width / 2,
                                  data_bin + x_offset + bar_width / 2),
                          aspect='auto', zorder=2, vmin=0, vmax=1)
                bar = ax.barh(data_bin + x_offset, data_bar, height=bar_width,
                              edgecolor=bar_color, linewidth=line_width, fill=False,
                              zorder=1)#2
        # Add a handle to the last drawn bar, which we'll need for the legend
        bar[0].set_color(bar_color)
        bar[0].set_fill(True)
        bars.append(bar[0])

    ax.set_axisbelow(True)

    if vertical_bars:
        ax.set_xlim(min_bin_axis_limit, max_bin_axis_limit)
    else:
        ax.set_ylim(min_bin_axis_limit, max_bin_axis_limit)

    if legend:
        ax.legend(bars, data.keys())

    if subplot_title is not None:
        ax.set_title(subplot_title, fontsize=mpl.rcParams['ytick.labelsize'])

    return ax


def plot_freq_distribution(data, max_y_value=None, x_tick_labels=None, x_label=None, y_label=None, legend=False,
                           total_width=0.8):
    """
    Plot distribution given as input and derived using _derive_distribution() function. The input can be a Pandas Series
    or a Dataframe. If it is a Dataframe then the distribution is plotted for each column of the Dataframe and with
    a different colour for each dataset. The colours are defined as for the brightwind library standard
    `COLOR_PALETTE.color_list`. Colours can be changed only updating the `COLOR_PALETTE.color_list`.

    ** THIS FUNCTION WILL BE REMOVED IN A FUTURE VERSION OF BRIGHTWIND LIBRARY **

    :param data:            The input distribution derived using bw.analyse.analyse._derive_distribution().
    :type data:             pd.Series or pd.Dataframe
    :param max_y_value:     y-axis max limit. It can be set to None to let the code derive the max from
                            the data column values.
    :type max_y_value:      float or int, None
    :param x_tick_labels:   x-axis tick labels provided in a list. It can be set to None to let the code derive the
                            x tick labels from the frequency distribution index.
    :type x_tick_labels:    list, None
    :param x_label:         Title for the x-axis. If None, there won't be a title for the x axis.
    :type x_label:          str, None
    :param y_label:         Title for the y-axis. If None, there won't be a title for the y axis.
    :type y_label:          str, None
    :param legend:          Boolean to choose if legend is shown.
    :type legend:           Bool
    :param total_width:     Width of each group of bars in percentage between 0 and 1. Default is 0.8, which is
                            80% of the available space.
    :type total_width:      float or int
    :returns:               matplotlib.figure.Figure

    **Example usage**
    ::
        import brightwind as bw
        data = bw.load_csv(bw.demo_datasets.demo_data)

        # Plot frequency distribution of only one variable, without x tick labels
        distribution = bw.analyse.analyse._derive_distribution(data['Spd40mN'],
                                                               var_to_bin_against=data['Spd40mN'], bins=None,
                                                               aggregation_method = '%frequency').rename('Spd40mN')
        bw.analyse.plot.plot_freq_distribution(distribution.replace([np.inf, -np.inf], np.NAN).dropna(),
                                               max_y_value=None,x_tick_labels=[], x_label=None,
                                               y_label='%frequency')

        # Plot distribution of counts for multiple variables, having the bars to take the total_width
        distribution1 = bw.analyse.analyse._derive_distribution(data['Spd40mN'],
                                                                var_to_bin_against=data['Spd40mN'],
                                                                aggregation_method='count').rename('Spd40mN')
        distribution2 = bw.analyse.analyse._derive_distribution(data['Spd80mN'],
                                                                var_to_bin_against=data['Spd80mN'],
                                                                aggregation_method='count').rename('Spd80mN')

        bw.analyse.plot.plot_freq_distribution(pd.concat([distribution1, distribution2], axis=1
                                                        ).replace([np.inf, -np.inf], np.NAN).dropna(),
                                               max_y_value=None, x_tick_labels=None, x_label=None,
                                               y_label='count', total_width=1, legend=True)

    """

    warnings.warn("In a future version of brightwind, `plot_freq_distribution` will be removed. Please use "
                  "'dist()' or `_bar_subplot()` instead.", category=FutureWarning)

    bar_tick_label_format = None
    if y_label:
        if '%' in y_label:
            bar_tick_label_format = PercentFormatter()

    fig = plt.figure(figsize=(15, 8))
    ax = fig.add_axes([0.1, 0.1, 0.8, 0.8])
    _bar_subplot(data.replace([np.inf, -np.inf], np.NAN), x_label=x_label,
                 y_label=y_label, max_bar_axis_limit=max_y_value,
                 bin_tick_labels=x_tick_labels, bar_tick_label_format=bar_tick_label_format,
                 legend=legend, total_width=total_width, ax=ax)
    plt.close()
    return ax.get_figure()


def plot_rose(ext_data, plot_label=None):
    """
    Plot a wind rose from data by dist_by_dir_sector
    """
    result = ext_data.copy(deep=False)
    sectors = len(result)
    fig = plt.figure(figsize=(12, 12))
    ax = fig.add_axes([0.1, 0.1, 0.8, 0.8], polar=True)
    ax.set_theta_zero_location('N')
    ax.set_theta_direction(-1)
    ax.set_thetagrids(np.arange(0, 360, 360.0 / sectors))
    sector_mid_points = []
    widths = []
    for i in result.index:
        angular_pos_start = (np.pi / 180.0) * float(i.split('-')[0])
        angular_pos_end = (np.pi / 180.0) * float(i.split('-')[-1])
        if angular_pos_start < angular_pos_end:
            sector_mid_points.append((angular_pos_start + angular_pos_end) / 2.0)
            widths.append(angular_pos_end - angular_pos_start - (np.pi / 180))
        else:
            sector_mid_points.append((np.pi + (angular_pos_start + angular_pos_end) / 2.0) % 360)
            widths.append(2 * np.pi - angular_pos_start + angular_pos_end - (np.pi / 180))
    max_contour = (ext_data.max() + ext_data.std())
    contour_spacing = max_contour / 10
    num_digits_to_round = 0
    while contour_spacing * (10 ** num_digits_to_round) <= 1:
        num_digits_to_round += 1
    if 0.5 < contour_spacing < 1:
        contour_spacing = 1
    levels = np.arange(0, max_contour, round(contour_spacing, num_digits_to_round))
    ax.set_rgrids(levels, labels=[str(i) for i in levels], angle=0)
    ax.bar(sector_mid_points, result, width=widths, bottom=0.0, color=COLOR_PALETTE.primary,
           edgecolor=[COLOR_PALETTE.primary_35 for i in range(len(result))], alpha=0.8)
    ax.legend([plot_label])
    plt.close()
    return ax.get_figure()


def plot_rose_with_gradient(freq_table, percent_symbol=True, plot_bins=None, plot_labels=None):
    table = freq_table.copy()
    sectors = len(table.columns)
    table_trans = table.T
    if plot_bins is not None:
        rows_to_sum = []
        intervals = [pd.Interval(plot_bins[i], plot_bins[i + 1], closed=table.index[0].closed)
                     for i in range(len(plot_bins) - 1)]
        bin_assigned = []
        for interval in intervals:
            row_group = []
            for var_bin, pos in zip(table.index, range(len(table.index))):
                if var_bin.overlaps(interval) and not (pos in bin_assigned):
                    bin_assigned.append(pos)
                    row_group.append(pos)
            rows_to_sum.append(row_group)
    else:
        if len(table.index) > 6:
            rows_to_sum = []
            num_rows = len(table.index) // 6
            ctr = 0
            while ctr < len(table.index) - (len(table.index) % 6):
                rows_to_sum.append(list(range(ctr, ctr + num_rows)))
                ctr += num_rows
            rows_to_sum[-1].extend(list(range(len(table.index) - (len(table.index) % 6), len(table.index))))

        else:
            rows_to_sum = [[i] for i in range(len(table.index))]

    table_binned = pd.DataFrame()
    bin_labels = []
    group = 0
    for i in rows_to_sum:
        bin_labels.append(str(table.index[i[0]].left) + ' - ' + str(table.index[i[-1]].right))
        to_concat = table_trans.iloc[:, i].sum(axis=1).rename(group)
        group += 1
        table_binned = pd.concat([table_binned, to_concat], axis=1, sort=True)
    table_binned = table_binned.T
    fig = plt.figure(figsize=(12, 12))
    ax = fig.add_axes([0.1, 0.1, 0.8, 0.8], polar=True)
    ax.set_theta_zero_location('N')
    ax.set_theta_direction(-1)
    ax.set_thetagrids(np.arange(0, 360, 360.0 / sectors), zorder=2)

    if percent_symbol:
        symbol = '%'
    else:
        symbol = ' '
    max_contour = max(table.sum(axis=0)) + table.sum(axis=0).std()
    contour_spacing = max_contour / 10
    num_digits_to_round = 0
    while contour_spacing * (10 ** num_digits_to_round) < 1:
        num_digits_to_round += 1
    if 0.5 < contour_spacing < 1:
        contour_spacing = 1
    levels = np.arange(0, max_contour, round(contour_spacing, num_digits_to_round))
    ax.set_rgrids(levels,
                  labels=[str(i) + symbol for i in levels],
                  angle=0, zorder=2)
    ax.set_ylim(0, max(table.sum(axis=0)) + 3.0)
    ax.bar(0, 1, alpha=0)
    norm = mpl.colors.Normalize(vmin=min(table_binned.index), vmax=max(table_binned.index), clip=True)
    mapper = mpl.cm.ScalarMappable(norm=norm, cmap=COLOR_PALETTE.color_map)
    for column in table_binned:
        radial_pos = 0.0
        angular_pos_start = (np.pi / 180.0) * float(column.split('-')[0])
        angular_pos_end = (np.pi / 180.0) * float(column.split('-')[-1])
        # Check for sectors with 0 degrees within the sector
        if angular_pos_end > angular_pos_start:
            angular_width = angular_pos_end - angular_pos_start - (np.pi / 180)  # Leaving 1 degree gap
        else:
            angular_width = 2 * np.pi - angular_pos_start + angular_pos_end - (np.pi / 180)
        for speed_bin, frequency in zip(table_binned.index, table_binned[column]):
            patch = mpl.patches.Rectangle((angular_pos_start, radial_pos), angular_width,
                                          frequency, facecolor=mapper.to_rgba(speed_bin),
                                          edgecolor=COLOR_PALETTE.primary_35,
                                          linewidth=0.3, zorder=3)
            ax.add_patch(patch)
            radial_pos += frequency

    if plot_labels is None:
        plot_labels = [mpl.patches.Patch(color=mapper.to_rgba(table_binned.index[i]), label=bin_labels[i]) for i in
                       range(len(bin_labels))]
    else:
        plot_labels = [mpl.patches.Patch(color=mapper.to_rgba(table_binned.index[i]), label=plot_labels[i]) for i in
                       range(len(plot_labels))]
    ax.legend(handles=plot_labels)
    plt.close()
    return ax.get_figure()


def plot_TI_by_speed(wspd, wspd_std, ti, min_speed=3, IEC_class=None):
    """
    Plot turbulence intensity graphs alongside with IEC standards

    :param wspd:        Wind speed data series
    :type wspd:         pandas.Series
    :param wspd_std:    Wind speed standard deviation data series
    :type wspd_std:     pandas.Series
    :param ti:          DataFrame returned from bw.TI.by_speed()
    :type ti:           pandas.DataFrame
    :param IEC_class:   Default value is None, this means that default IEC class 2005 is used. Note: we have removed
                        option to include IEC Class 1999 as no longer appropriate. This may need to be placed in a
                        separate function when updated IEC standard is released. For custom class give as input
                        a pandas.DataFrame having first column name as 'windspeed' and other columns reporting the
                        results of applying the IEC class formula for a range of wind speeds. See format as shown in
                        example usage.
    :param min_speed:   Set the minimum wind speed. Default is 3 m/s.
    :type min_speed:    integer or float
    :type IEC_class:    None or pandas.DataFrame
    :return:            Plots scatter plot of turbulence intensity (TI) & distribution of TI by speed bins
                        derived as for statistics below and the IEC Class curves defined as for IEC_class input.

                             * Mean_TI (average TI for a speed bin),
                             * Rep_TI (representative TI set at a certain percentile and derived from bw.TI.by_speed())

    **Example usage**
        ::
            import brightwind as bw
            data = bw.load_csv(bw.demo_datasets.demo_data)

            # Plots scatter plot of turbulence intensity (TI) and distribution of TI by speed bins and
            # IEC Class curves
            _ , ti_dist = bw.TI.by_speed(data.Spd80mN, data.Spd80mNStd, return_data=True)
            bw.analyse.plot.plot_TI_by_speed(data.Spd80mN, data.Spd80mNStd, ti_dist, IEC_class=None)

            # set min speed for plot
            _ , ti_dist = bw.TI.by_speed(data.Spd80mN, data.Spd80mNStd, return_data=True)
            bw.analyse.plot.plot_TI_by_speed(data.Spd80mN, data.Spd80mNStd, ti_dist, min_speed=0, IEC_class=None)

            # Plot TI distribution by speed bins and give as input custom IEC_class pandas.DataFrame
            IEC_class = pd.DataFrame({'windspeed': list(range(0,26)),
                          'IEC Class A': list(0.16 * (0.75 + (5.6 / np.array(range(0,26)))))}
                          ).replace(np.inf, 0)
            bw.analyse.plot.plot_TI_by_speed(data.Spd80mN, data.Spd80mNStd, ti_dist, IEC_class=IEC_class)

    """

    # IEC Class 2005

    if IEC_class is None:
        IEC_class = pd.DataFrame(np.zeros([26, 4]), columns=['windspeed', 'IEC Class A', 'IEC Class B', 'IEC Class C'])
        for n in range(1, 26):
            IEC_class.iloc[n, 0] = n
            IEC_class.iloc[n, 1] = 0.16 * (0.75 + (5.6 / n))
            IEC_class.iloc[n, 2] = 0.14 * (0.75 + (5.6 / n))
            IEC_class.iloc[n, 3] = 0.12 * (0.75 + (5.6 / n))
    elif type(IEC_class) is not pd.DataFrame:
        raise ValueError("The IEC_class input must be a pandas.DataFrame with format as stated in function docstring.")
    elif not pd.api.types.is_numeric_dtype(IEC_class.iloc[:, 0]):
        raise ValueError("The IEC_class input must be a pandas.DataFrame where the first column is 'windspeed' and "
                         "this needs to have numeric values.")

    common_idxs = wspd.index.intersection(wspd_std.index)
    fig, ax = plt.subplots(figsize=(15, 8))
    ax.scatter(wspd.loc[common_idxs], wspd_std.loc[common_idxs] / wspd.loc[common_idxs],
               color=COLOR_PALETTE.primary, alpha=0.3, marker='.')
    ax.plot(ti.index.values, ti.loc[:, 'Mean_TI'].values, color=COLOR_PALETTE.secondary, label='Mean_TI')
    ax.plot(ti.index.values, ti.loc[:, 'Rep_TI'].values, color=COLOR_PALETTE.primary_35, label='Rep_TI')
    for icol in range(1, len(IEC_class.columns)):
        ax.plot(IEC_class.iloc[:, 0], IEC_class.iloc[:, icol], color=COLOR_PALETTE.color_list[1+icol],
                linestyle='dashed', label=IEC_class.columns[icol])

    ax.set_xlim(min_speed, 25)
    ax.set_ylim(0, 0.6)
    ax.set_xticks(np.arange(min_speed, 26, 1))
    ax.set_xlabel('Wind speed [m/s]')
    ax.set_ylabel('Turbulence Intensity')
    ax.grid(True)
    ax.legend()
    plt.close()
    return ax.get_figure()


def plot_TI_by_sector(turbulence, wdir, ti):
    radians = np.radians(utils._get_dir_sector_mid_pts(ti.index))
    fig = plt.figure(figsize=(10, 10))
    ax = fig.add_axes([0.1, 0.1, 0.8, 0.8], polar=True)
    ax.set_theta_zero_location('N')
    ax.set_theta_direction(-1)
    ax.set_thetagrids(utils._get_dir_sector_mid_pts(ti.index))
    ax.plot(np.append(radians, radians[0]), pd.concat([ti, pd.DataFrame(ti.iloc[0]).T])['Mean_TI'],
            color=COLOR_PALETTE.primary, linewidth=4, figure=fig, label='Mean_TI')
    maxlevel = ti['Mean_TI'].max() + 0.1
    ax.set_ylim(0, maxlevel)
    ax.scatter(np.radians(wdir), turbulence, color=COLOR_PALETTE.secondary, alpha=0.3, s=1, label='TI')
    ax.legend(loc=8, framealpha=1)
    plt.close()
    return ax.get_figure()


def plot_shear_by_sector(scale_variable, wind_rose_data, calc_method='power_law'):
    result = wind_rose_data.copy(deep=False)
    radians = np.radians(utils._get_dir_sector_mid_pts(scale_variable.index))
    sectors = len(result)
    fig = plt.figure(figsize=(12, 12))
    ax = fig.add_axes([0.1, 0.1, 0.8, 0.8], polar=True)
    ax.set_theta_zero_location('N')
    ax.set_theta_direction(-1)
    bin_edges = pd.Series([], dtype='float64')
    for i in range(sectors):
        bin_edges[i] = float(re.findall(r"[-+]?\d*\.\d+|\d+", wind_rose_data.index[i])[0])
        if i == sectors - 1:
            bin_edges[i + 1] = abs(float(re.findall(r"[-+]?\d*\.\d+|\d+", wind_rose_data.index[i])[1]))
    label = ''
    if calc_method == 'power_law':
        label = 'Mean_Shear'
    if calc_method == 'log_law':
        label = 'Mean_Roughness_Coefficient'

    scale_variable_y = np.append(scale_variable, scale_variable[0])
    plot_x = np.append(radians, radians[0])
    scale_to_fit = max(scale_variable) / max(result / 100)
    wind_rose_r = (result / 100) * scale_to_fit
    bin_edges = np.array(bin_edges)
    width = pd.Series([], dtype='float64')

    for i in range(len(bin_edges) - 1):
        if bin_edges[i + 1] == 0:
            width[i] = 2 * np.pi * (360 - bin_edges[i]) / 360 - (np.pi / 180)
        elif bin_edges[i + 1] > bin_edges[i]:
            width[i] = 2 * np.pi * ((bin_edges[i + 1] - bin_edges[i]) / 360) - (np.pi / 180)
        else:
            width[i] = 2 * np.pi * (((360 + bin_edges[i + 1]) - bin_edges[i]) / 360) - (np.pi / 180)

    ax.bar(radians, wind_rose_r, width=width, color=COLOR_PALETTE.secondary, align='center',
           edgecolor=[COLOR_PALETTE.secondary for i in range(len(result))],
           alpha=0.8, label='Wind_Directional_Frequency')

    maxlevel = (max(scale_variable_y)) + max(scale_variable_y) * .1
    ax.set_thetagrids(radians * 180 / np.pi)
    ax.plot(plot_x, scale_variable_y, color=COLOR_PALETTE.primary, linewidth=4, label=label)
    ax.set_ylim(0, top=maxlevel)
    ax.legend(loc=8, framealpha=1)

    return ax.get_figure()


def plot_12x24_contours(tab_12x24, label=('Variable', 'mean'), plot=None):
    """
    Get Contour Plot of 12 month x 24 hour matrix of variable
    :param tab_12x24: DataFrame returned from get_12x24() in analyse
    :param label: Label of the colour bar on the plot.
    :return: 12x24 figure
    """
    fig, ax = plt.subplots(figsize=(15, 10))
    x = ax.contourf(tab_12x24.columns, tab_12x24.index, tab_12x24.values, cmap=COLOR_PALETTE.color_map)
    cbar = fig.colorbar(x)
    cbar.ax.set_ylabel(label[1].capitalize() + " of " + label[0])
    ax.set_xlabel('Month of Year')
    ax.set_ylabel('Hour of Day')
    month_names = calendar.month_abbr[1:13]
    ax.set_xticks(tab_12x24.columns)
    ax.set_xticklabels([month_names[i - 1] for i in tab_12x24.columns])
    ax.set_yticks(np.arange(0, 24, 1))
    if plot is None:
        plt.close()
    return ax.get_figure()


def plot_sector_ratio(sec_ratio, wdir, sec_ratio_dist, col_names, boom_dir_1=-1, boom_dir_2=-1,
                      radial_limits=None, annotate=True, figure_size=(10, 10)):
    """
    Accepts a DataFrame table or a dictionary with multiple ratio of anemometer pairs per sector, a wind direction,
    multiple distributions of anemometer ratio pairs per sector, along with 2 anemometer names,
    and plots the speed ratio by sector. Optionally can include anemometer boom directions also.

    :param sec_ratio:         Ratio of wind speed timeseries. One or more ratio timeseries can be input as a dict.
    :type sec_ratio:          pandas.Series or dict
    :param wdir:              Direction series. If multiple direction series entered in dict format, number of series
                              must equal number of sector ratios. The first direction series is references the first
                              sector ratio and so on.
    :type wdir:               pandas.Series or dict
    :param sec_ratio_dist:    DataFrames from SectorRatio.by_sector()
    :type sec_ratio_dist:     pandas.Series or dict
    :param col_names:         A list of strings containing column names of wind speeds, first string is divisor and
                              second is dividend.
    :type col_names:          list[float]
    :param boom_dir_1:        Boom orientation in degrees of speed_col_name_1. Defaults to -1. One or more boom
                              orientations can be accepted. If multiple orientations, number of orientations must equal
                              number of anemometer pairs.
    :type boom_dir_1:         float or list[float]
    :param boom_dir_2:        Boom orientation in degrees of speed_col_name_2. Defaults to -1. One or more boom
                              orientations can be accepted. If multiple orientations, number of orientations must equal
                              number of anemometer pairs.
    :type boom_dir_2:         float or list[float]
    :param radial_limits:     the min and max values of the radial axis. Defaults to +0.05 of max ratio and -0.1 of min.
    :type radial_limits:      tuple[float] or list[float]
    :param annotate:          Set to True to show annotations on plot. If False then the annotation at the bottom of
                              the plot and the radial labels indicating the sectors are not shown.
    :type annotate:           bool
    :type annotate:           bool
    :param figure_size:       Figure size in tuple format (width, height)
    :type figure_size:        tuple[int]
    :returns:                 A speed ratio plot showing average speed ratio by sector and scatter of individual data
                              points.

    **Example usage**
    ::

    import brightwind as bw
    data = bw.load_csv(bw.demo_datasets.demo_data)

    wspd1, wspd2 = data['Spd80mN'], data['Spd80mS']
    wdir = data['Dir78mS']

    # calculate the ratio between wind speeds
    min_spd = 3
    sec_rat = bw.analyse.analyse._calc_ratio(wspd1, wspd2, min_spd)

    # calculate mean wind speed ratio per sector
    sec_rat_plot, sec_rat_dist = bw.dist_by_dir_sector(sec_rat, wdir, aggregation_method='mean', return_data=True)
    sec_rat_dist = sec_rat_dist.rename('Mean_Sector_Ratio').to_frame()

    # find the common indices between wind speed and wind direction
    common_idx   = sec_rat.index.intersection(wdir.index)

    # plot the sector ratio
    bw.plot_sector_ratio(sec_rat, wdir, sec_rat_dist, [wspd1.name, wspd2.name])

    # plot the sector ratio with boom orientations, radial limits, and larger figure size
    bw.plot_sector_ratio(sec_rat, wdir, sec_rat_dist, [wspd1.name, wspd2.name],
                         boom_dir_1=0, boom_dir_2=180, radial_limits=(0.8, 1.2), figure_size=(15, 15))

    """

    if type(sec_ratio) == pd.core.series.Series:
        sec_ratio = {0: sec_ratio}

    if type(sec_ratio_dist) == pd.core.frame.DataFrame:
        sec_ratio_dist = {0: sec_ratio_dist}

    if type(col_names) is list:
        col_names = {0: col_names}

    wdir = pd.DataFrame(wdir)

    if len(wdir.columns) != 1:
        if len(wdir.columns) != len(sec_ratio):
            raise ValueError('Number of anemometers does not match number of wind vanes. Please ensure there is one ' +
                             'direction vane per anemometer pair or include one direction vane only to be used for ' +
                             'all anemometer pairs.')

    if type(boom_dir_1) is list:
        if (len(boom_dir_1) != len(sec_ratio)) & (len(boom_dir_1) != 1):
            raise ValueError('Number of boom orientations must be 1 or equal to number of ' +
                             'anemometer pairs.')

    if type(boom_dir_2) is list:
        if (len(boom_dir_2) != len(sec_ratio)) & (len(boom_dir_2) != 1):
            raise ValueError('Number of boom orientations must be 1 or equal to number of ' +
                             'anemometer pairs.')

    row, col = _get_best_row_col_number_for_subplot(len(sec_ratio))
    fig, axes = plt.subplots(row, col, figsize=figure_size, subplot_kw={'projection': 'polar'})
    font_size = min(figure_size)/row/col+2.5

    if (len(sec_ratio)) > 1:
        axes = axes.flatten()
    else:
        axes = [axes]

    if type(boom_dir_1) is not list:
        boom_dir_1 = [boom_dir_1] * len(sec_ratio)
    elif len(boom_dir_1) == 1:
        boom_dir_1 = boom_dir_1 * len(sec_ratio)

    if type(boom_dir_2) is not list:
        boom_dir_2 = [boom_dir_2] * len(sec_ratio)
    elif len(boom_dir_2) == 1:
        boom_dir_2 = boom_dir_2 * len(sec_ratio)

    for pair, boom1, boom2 in zip(sec_ratio, boom_dir_1, boom_dir_2):
        if len(wdir.columns) == 1:
            wd = _convert_df_to_series(wdir).dropna()
        else:
            wd = _convert_df_to_series(wdir.iloc[:, pair]).dropna()

        common_idx = sec_ratio[pair].index.intersection(wd.index)

        _plot_sector_ratio_subplot(sec_ratio[pair].loc[common_idx], wd.loc[common_idx], sec_ratio_dist[pair],
                                   col_names[pair], boom_dir_1=boom1, boom_dir_2=boom2,
                                   radial_limits=radial_limits, annotate=annotate, font_size=font_size, ax=axes[pair])
    plt.close()

    return fig


def _plot_sector_ratio_subplot(sec_ratio, wdir, sec_ratio_dist, col_names, boom_dir_1=-1, boom_dir_2=-1,
                               radial_limits=None, annotate=True, font_size=10, ax=None):
    """
    Accepts a ratio of anemometers per sector, a wind direction, a distribution of anemometer ratios per sector,
    along with 2 anemometer names, and returns an axis object to plot the speed ratio by sector. Optionally can
    include anemometer boom directions also.

    :param sec_ratio:         Series of wind speed timeseries.
    :type sec_ratio:          pandas.Series
    :param wdir:              Direction timeseries.
    :type wdir:               pandas.Series
    :param sec_ratio_dist:    DataFrame from SectorRatio.by_sector()
    :type sec_ratio_dist:     pandas.Series
    :param col_names:         A list of strings containing column names of wind speeds, first string is divisor and
                              second is dividend.
    :type col_names:          list[str]
    :param boom_dir_1:        Boom orientation in degrees of speed_col_name_1. Defaults to -1, hidden from the plot.
    :type boom_dir_1:         float
    :param boom_dir_2:        Boom orientation in degrees of speed_col_name_2. Defaults to -1, hidden from the plot.
    :type boom_dir_2:         float
    :param radial_limits:     The min and max values of the radial axis. Defaults to +0.05 of max ratio and -0.1 of min.
    :type radial_limits:      tuple[float] or list[float]
    :param annotate:          Set to True to show annotations on plot.
    :type annotate:           bool
    :param font_size:         Size of font in plot annotation. Defaults to 10.
    :type font_size:          int
    :param ax:                Subplot axes to which the subplot is assigned. If None subplot is displayed on its own.
    :type ax:                 matplotlib.axes._subplots.AxesSubplot or None
    :returns:                 A speed ratio plot showing average speed ratio by sector and scatter of individual
                              data points.

    **Example usage**
    ::
        import brightwind as bw
        data = bw.load_csv(bw.demo_datasets.demo_data)

        wspd1, wspd2 = data['Spd80mN'], data['Spd80mS']
        wdir = data['Dir78mS']

        # calculate the ratio between wind speeds
        min_spd = 3
        sec_rat = bw.analyse.analyse._calc_ratio(wspd1, wspd2, min_spd)

        # calculate mean wind speed ratio per sector
        sec_rat_plot, sec_rat_dist = bw.dist_by_dir_sector(sec_rat, wdir, aggregation_method='mean', return_data=True)
        sec_rat_dist = sec_rat_dist.rename('Mean_Sector_Ratio').to_frame()

        # find the common indices between wind speed and wind direction
        common_idx   = sec_rat.index.intersection(wdir.index)

        # plot the sector ratio
        bw.analyse.plot._plot_sector_ratio_subplot(sec_rat.loc[common_idx], wdir.loc[common_idx], sec_rat_dist,
                                                   [wspd1.name, wspd2.name])

        # plot the sector ratio with booms, radial limits, no annotation, and larger font size
        bw.analyse.plot._plot_sector_ratio_subplot(sec_rat.loc[common_idx], wdir.loc[common_idx], sec_rat_dist,
                                                   [wspd1.name, wspd2.name], boom_dir_1=0, boom_dir_2=180,
                                                   radial_limits=(0.8, 1.2), annotate=False, font_size=20)

    """

    if ax is None:
        ax = plt.gca(polar=True)

    if radial_limits is None:
        max_level = sec_ratio_dist['Mean_Sector_Ratio'].max() + 0.05
        min_level = sec_ratio_dist['Mean_Sector_Ratio'].min() - 0.1
    else:
        max_level = max(radial_limits)
        min_level = min(radial_limits)
    ax.set_ylim(min_level, max_level)

    radians = np.radians(utils._get_dir_sector_mid_pts(sec_ratio_dist.index))
    ax.set_theta_zero_location('N')
    ax.set_theta_direction(-1)
    ax.set_thetagrids(utils._get_dir_sector_mid_pts(sec_ratio_dist.index))
    ax.plot(np.append(radians, radians[0]), pd.concat([sec_ratio_dist['Mean_Sector_Ratio'], sec_ratio_dist.iloc[0]]),
            color=COLOR_PALETTE.primary, linewidth=4)

    # Add boom dimensions to chart, if required
    width = np.pi / 108
    radii = max_level
    annotation_text = '* Plot generated using '
    if boom_dir_1 >= 0:
        boom_dir_1_rad = np.radians(boom_dir_1)
        ax.bar(boom_dir_1_rad, radii, width=width, bottom=min_level, color=COLOR_PALETTE.fourth)
        if boom_dir_2 == -1:
            annotation_text += '{} (top mounted) divided by {} ({}° boom)'.format(col_names[1], col_names[0],
                                                                                  boom_dir_1)
    if boom_dir_2 >= 0:
        boom_dir_2_rad = np.radians(boom_dir_2)
        ax.bar(boom_dir_2_rad, radii, width=width, bottom=min_level, color=COLOR_PALETTE.fifth)
        if boom_dir_1 == -1:
            annotation_text += '{} ({}° boom) divided by {} (top mounted)'.format(col_names[1], boom_dir_2,
                                                                                  col_names[0])
    if boom_dir_2 >= 0 and boom_dir_1 >= 0:
        annotation_text += '{} ({}° boom) divided by {} ({}° boom)'.format(col_names[1], boom_dir_2,
                                                                           col_names[0], boom_dir_1)
    if boom_dir_1 == -1 and boom_dir_2 == -1:
        annotation_text += '{} divided by {}'.format(col_names[1], col_names[0])
    if annotate:
        ax.set_title(annotation_text, y=0.004*(font_size-2.5)-0.15)
    else:
        ax.axes.xaxis.set_ticklabels([])
    ax.scatter(np.radians(wdir), sec_ratio, color=COLOR_PALETTE.secondary, alpha=0.3, s=1)

    for item in ([ax.title] + ax.get_xticklabels() + ax.get_yticklabels()):
        item.set_fontsize(font_size)

    return ax


def plot_power_law(avg_alpha, avg_c, wspds, heights, max_plot_height=None, avg_slope=None, avg_intercept=None,
                   plot_both=False):
    if max_plot_height is None:
        max_plot_height = max(heights)

    plot_heights = np.arange(1, max_plot_height + 1, 1)
    speeds = avg_c * (plot_heights ** avg_alpha)
    fig, ax = plt.subplots(figsize=(10, 10))
    ax.set_xlabel('Speed [m/s]')
    ax.set_ylabel('Elevation [m]')
    ax.plot(speeds, plot_heights, '-', color=COLOR_PALETTE.primary, label='power_law')
    ax.scatter(wspds, heights, marker='o', color=COLOR_PALETTE.secondary)
    if plot_both is True:
        plot_heights = np.arange(1, max_plot_height + 1, 1)
        speeds = avg_slope * np.log(plot_heights) + avg_intercept
        ax.plot(speeds, plot_heights, '-', color=COLOR_PALETTE.secondary, label='log_law')
        ax.scatter(wspds, heights, marker='o', color=COLOR_PALETTE.secondary)
        plt.legend(loc='upper left')

    ax.grid()
    ax.set_xlim(0, max(speeds) + 1)
    ax.set_ylim(0, max(plot_heights) + 10)
    return ax.get_figure()


def plot_log_law(avg_slope, avg_intercept, wspds, heights, max_plot_height=None):
    if max_plot_height is None:
        max_plot_height = max(heights)

    plot_heights = np.arange(1, max_plot_height + 1, 1)
    speeds = avg_slope * np.log(plot_heights) + avg_intercept
    fig, ax = plt.subplots(figsize=(10, 10))
    ax.set_xlabel('Speed [m/s]')
    ax.set_ylabel('Elevation [m]')
    ax.plot(speeds, plot_heights, '-', color=COLOR_PALETTE.primary)
    ax.scatter(wspds, heights, marker='o', color=COLOR_PALETTE.secondary)
    ax.grid()
    ax.set_xlim(0, max(speeds) + 1)
    ax.set_ylim(0, max(plot_heights) + 10)
    return ax.get_figure()


def plot_shear_time_of_day(df, calc_method, plot_type='step'):
    """
    Function used by Shear.TimeOfDay for plotting the hourly shear for each calendar month or an average of all months.

    The color map used for plotting the shear by time of day for each calendar month depends on the plot_type input:
        1) if 'line' 'step' the COLOR_PALETTE.color_map_cyclical is used
        2) if '12x24' the 'COLOR_PALETTE.color_map is used
    The color used for plotting the average of all months shear is COLOR_PALETTE.primary.

    :param df:          Series of average shear by time of day or DataFrame of shear by time of day for
                        each calendar month.
    :type df:           pandas.Series or pandas.DataFrame
    :param calc_method: Method used by Shear.TimeOfDay for shear calculation, either 'power_law' or 'log_law'.
                        Input used for defining label of y axis.
    :type calc_method:  str
    :param plot_type:   Type of plot to be generated. Options include 'line', 'step' and '12x24'. Default is 'step'.
    :type plot_type:    str
    :returns:           A shear by time of day plot

    """
    df_copy = df.copy()

    if calc_method == 'power_law':
        label = 'Average Shear'
    elif calc_method == 'log_law':
        label = 'Roughness Coefficient'
    else:
        label = calc_method

    if plot_type == '12x24':
        df.columns = np.arange(1, 13, 1)
        df.index = np.arange(0, 24, 1)
        return plot_12x24_contours(df, label=(label, 'mean'), plot='tod')

    else:
        colors = _colormap_to_colorscale(COLOR_PALETTE.color_map_cyclical, 13)
        colors = colors[:-1]
        if len(df.columns) == 1:
            colors[0] = COLOR_PALETTE.primary

        fig, ax = plt.subplots(figsize=(10, 10))
        ax.set_xlabel('Time of Day')
        ax.set_ylabel(label)

        # create x values for plot
        idx = pd.date_range('2017-01-01 00:00', '2017-01-01 23:00', freq='1H').time

        if plot_type == 'step':
            df = df.shift(+1, axis=0)
            df.iloc[0, :] = df_copy.tail(1).values
            for i in range(0, len(df.columns)):
                ax.step(idx, df.iloc[:, i], label=df.iloc[:, i].name, color=colors[i])

        if plot_type == 'line':
            for i in range(0, len(df.columns)):
                ax.plot(idx, df.iloc[:, i], label=df.iloc[:, i].name, color=colors[i])

        ax.legend(bbox_to_anchor=(1.1, 1.05))
        ax.set_xticks(df.index)
        ax.xaxis.set_minor_formatter(mpl.dates.DateFormatter("%H-%M"))
        _ = plt.xticks(rotation=90)
        return ax.get_figure()


def plot_dist_matrix(matrix, colorbar_label=None, xticklabels=None, yticklabels=None):
    fig, ax = plt.subplots(figsize=(10, 10))
    cm = ax.pcolormesh(matrix, cmap=COLOR_PALETTE.color_map)
    ax.set(xlim=(0, matrix.shape[1]), ylim=(0, matrix.shape[0]))
    ax.set(xticks=np.array(range(0, matrix.shape[1])) + 0.5, yticks=np.array(range(0, matrix.shape[0])) + 0.5)
    if xticklabels is not None:
        ax.set_xticklabels(xticklabels)
    if yticklabels is not None:
        ax.set_yticklabels(yticklabels)
    plt.setp(ax.get_xticklabels(), rotation=90, ha="right", rotation_mode="anchor")
    ax.set_xlabel(matrix.columns.names[-1])
    ax.set_ylabel(matrix.index.name)
    cbar = ax.figure.colorbar(cm, ax=ax)
    if colorbar_label is not None:
        cbar.ax.set_ylabel(colorbar_label)
    plt.close()
    return ax.get_figure()


def render_table(data, col_width=3.0, row_height=0.625, font_size=16, header_color=COLOR_PALETTE.primary,
                 row_colors=[COLOR_PALETTE.primary_90, 'w'], edge_color='w', bbox=[0, 0, 1, 1],
                 header_columns=0, show_col_head=1,
                 ax=None, cellLoc='center', padding=0.01, **kwargs):
    if ax is None:
        size = (np.array(data.shape[::-1]) + np.array([0, 1])) * np.array([col_width, row_height])
        fig, ax = plt.subplots(figsize=size)
        ax.axis('off')

    if show_col_head == 1:
        mpl_table = ax.table(cellText=data.values, bbox=bbox, colLabels=data.columns, cellLoc=cellLoc, **kwargs)
    else:
        mpl_table = ax.table(cellText=data.values, bbox=bbox, cellLoc=cellLoc, **kwargs)

    mpl_table.auto_set_font_size(False)
    mpl_table.set_fontsize(font_size)

    for k, cell in six.iteritems(mpl_table._cells):
        cell.set_edgecolor(edge_color)
        if show_col_head == 1:
            if k[0] == 0 or k[1] < header_columns:
                cell.set_text_props(weight='bold', color='w')
                cell.set_facecolor(header_color)
                cell.PAD = padding
            else:
                cell.set_facecolor(row_colors[k[0] % len(row_colors)])
                cell.PAD = padding
        else:
            if k[1] < header_columns:
                cell.set_text_props(weight='bold', color='w')
                cell.set_facecolor(header_color)
                cell.PAD = padding
            else:
                cell.set_facecolor(row_colors[k[0] % len(row_colors)])
                cell.PAD = padding
                # if k[1]==1:
                #   cell.set_width(0.03)
    return ax

# def plot_3d_rose(matrix, colorbar_label=None):<|MERGE_RESOLUTION|>--- conflicted
+++ resolved
@@ -113,9 +113,6 @@
 COLOR_PALETTE = _ColorPalette()
 
 
-<<<<<<< HEAD
-def _adjust_color_lightness(input_color, factor):
-=======
 def _colormap_to_colorscale(cmap, n_colors):
     """
     Function that transforms a matplotlib colormap to a list of colors
@@ -124,29 +121,21 @@
 
 
 def _adjust_color_lightness(r, g, b, factor):
->>>>>>> 8b851ac2
     """
     Generate the color corresponding to the input primary color corrected by a lightness or darkness defined by the
     input factor percentage. Lighter colors are obtained with a factor >1 and darker colors with a factor <1.
 
-    :param input_color: Input primary color for deriving the adjusted color from. This accepts a string that represents
-                        the name of the color (same input formats as matplotlib.colors.to_rgb()).
-                        It can be an RGB or RGBA sequence or a string in any of several forms:
-                            1) hex color string, like ‘#000FFF’
-                            2) standard name, like ‘green’
-                            3) letter from the set ‘rgbcmykw’
-                            4) string representation of a float, like ‘0.4’, indicating gray on a 0-1 scale
-    :type input_color:  RGB or RGBA sequence or str
-    :param factor:      Factor defining the percentage of lightness (between 1 and 2) or darkness (between 0 and 1).
-    :type factor:       float
-    :return:            color in hex format
-    :rtype:             hex
-    """
-    if factor > 2 or factor < 0:
-        raise ValueError("The `factor` input must be a value between 0 and 2.")
-    
-    r, g, b = tuple(255 * np.array(mpl.colors.to_rgb(input_color)))
-
+    :param r:       Intensity of red color between 0 and 255.
+    :type r:        float
+    :param g:       Intensity of green color between 0 and 255.
+    :type g:        float
+    :param b:       Intensity of blue color between 0 and 255.
+    :type b:        float
+    :param factor:  Factor defining the percentage of lightness (>1) or darkness (<1).
+    :type factor:   float
+    :return:        color in hex format
+    :rtype:         hex
+    """
     hue, lightness, saturation = rgb2hls(r / 255.0, g / 255.0, b / 255.0)
     lightness = max(min(lightness * factor, 1.0), 0.0)
     r, g, b = hls2rgb(hue, lightness, saturation)
@@ -1228,11 +1217,12 @@
         bar_color = bar_colors[i]
         # The offset in x direction of that bar
         x_offset = (i - n_bars / 2) * bar_width + bar_width / 2
+        r, g, b = tuple(255 * np.array(mpl.colors.to_rgb(bar_color)))  # hex to rgb format
 
         for data_bar, data_bin in zip(data[name], data_bins):
             if vertical_bars:
                 ax.imshow(np.array([[mpl.colors.to_rgb(bar_color)],
-                                    [mpl.colors.to_rgb(_adjust_color_lightness(bar_color, factor=1.8))]]),
+                                    [mpl.colors.to_rgb(_adjust_color_lightness(r, g, b, factor=1.8))]]),
                           interpolation='gaussian', extent=(data_bin + x_offset - bar_width / 2,
                                                             data_bin + x_offset + bar_width / 2, 0,
                                                             data_bar),
@@ -1241,7 +1231,7 @@
                              edgecolor=bar_color, linewidth=line_width, fill=False,
                              zorder=1)#5
             else:
-                cmp = _create_colormap(mpl.colors.to_rgb(_adjust_color_lightness(bar_color, factor=1.8)),
+                cmp = _create_colormap(mpl.colors.to_rgb(_adjust_color_lightness(r, g, b, factor=1.8)),
                                        mpl.colors.to_rgb(bar_color))
                 ax.imshow(_gradient_image(direction=1, cmap_range=(0, 1)), cmap=cmp,
                           interpolation='gaussian',
